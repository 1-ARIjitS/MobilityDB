/*****************************************************************************
 *
 * This MobilityDB code is provided under The PostgreSQL License.
 *
 * Copyright (c) 2016-2021, Université libre de Bruxelles and MobilityDB
 * contributors
 *
 * Permission to use, copy, modify, and distribute this software and its
 * documentation for any purpose, without fee, and without a written
 * agreement is hereby granted, provided that the above copyright notice and
 * this paragraph and the following two paragraphs appear in all copies.
 *
 * IN NO EVENT SHALL UNIVERSITE LIBRE DE BRUXELLES BE LIABLE TO ANY PARTY FOR
 * DIRECT, INDIRECT, SPECIAL, INCIDENTAL, OR CONSEQUENTIAL DAMAGES, INCLUDING
 * LOST PROFITS, ARISING OUT OF THE USE OF THIS SOFTWARE AND ITS DOCUMENTATION,
 * EVEN IF UNIVERSITE LIBRE DE BRUXELLES HAS BEEN ADVISED OF THE POSSIBILITY
 * OF SUCH DAMAGE.
 *
 * UNIVERSITE LIBRE DE BRUXELLES SPECIFICALLY DISCLAIMS ANY WARRANTIES,
 * INCLUDING, BUT NOT LIMITED TO, THE IMPLIED WARRANTIES OF MERCHANTABILITY
 * AND FITNESS FOR A PARTICULAR PURPOSE. THE SOFTWARE PROVIDED HEREUNDER IS ON
 * AN "AS IS" BASIS, AND UNIVERSITE LIBRE DE BRUXELLES HAS NO OBLIGATIONS TO
 * PROVIDE MAINTENANCE, SUPPORT, UPDATES, ENHANCEMENTS, OR MODIFICATIONS. 
 *
 *****************************************************************************/

/**
 * @file temporal_boxops.c
 * Bounding box operators for temporal types.
 *
 * The bounding box of temporal values are
 * - a `Period` for temporal Booleans
 * - a `TBOX` for temporal integers and floats, where the *x* coordinate is for
 *   the value dimension and the *t* coordinate is for the time dimension.
 * The following operators are defined: `overlaps`, `contains`, `contained`,
 * `same`, and `adjacent`.
 *
 * The operators consider as many dimensions as they are shared in both
 * arguments: only the value dimension, only the time dimension, or both
 * the value and the time dimensions.
 */

#include "temporal_boxops.h"

#include <assert.h>
#include <utils/builtins.h>
#include <utils/timestamp.h>

#include "timestampset.h"
#include "period.h"
#include "periodset.h"
#include "timeops.h"
#include "temporaltypes.h"
#include "tempcache.h"
#include "temporal_util.h"
#include "rangetypes_ext.h"
#include "tbox.h"
#include "tpoint.h"
#include "stbox.h"
#include "tpoint_boxops.h"
#include "tnpoint_boxops.h"

/*****************************************************************************
 * Functions on generic bounding boxes of temporal types
 *****************************************************************************/

/**
<<<<<<< HEAD
 * Returns the size of the bounding box
 */
size_t
temporal_bbox_size(Oid basetypid)
{
  if (talpha_base_type(basetypid))
    return sizeof(Period);
  if (tnumber_base_type(basetypid))
    return sizeof(TBOX);
  if (tspatial_base_type(basetypid)) 
    return sizeof(STBOX);
  /* Types without bounding box, for example, tdoubleN */
  return 0;
}

/**
=======
>>>>>>> 78a088e7
 * Returns true if the bounding boxes are equal
 *
 * @param[in] box1,box2 Bounding boxes
 * @param[in] basetypid Oid of the base type
 */
bool
temporal_bbox_eq(const void *box1, const void *box2, Oid basetypid)
{
  /* Only external types have bounding box */
  ensure_temporal_base_type(basetypid);
  bool result = false;
  if (talpha_base_type(basetypid))
    result = period_eq_internal((Period *) box1, (Period *) box2);
  else if (tnumber_base_type(basetypid))
    result = tbox_eq_internal((TBOX *) box1, (TBOX *) box2);
  else if (tspatial_base_type(basetypid))
    result = stbox_cmp_internal((STBOX *) box1, (STBOX *) box2) == 0;
    // TODO Due to floating point precision the previous statement
    // is not equal to the next one.
    // result = stbox_eq_internal((STBOX *) box1, (STBOX *) box2);
    // Problem raised in the test file 51_tpoint_tbl.test.out
    // Look for temp != merge in that file for 2 other cases where
    // a problem still remains (result != 0) even with the _cmp function
  /* Types without bounding box, for example, doubleN */
  return result;
}

/**
 * Returns -1, 0, or 1 depending on whether the first bounding box
 * is less than, equal, or greater than the second one
 *
 * @param[in] box1,box2 Bounding boxes
 * @param[in] basetypid Oid of the base type
 */
int
temporal_bbox_cmp(const void *box1, const void *box2, Oid basetypid)
{
  /* Only external types have bounding box */
  ensure_temporal_base_type(basetypid);
  int result = 0;
  if (talpha_base_type(basetypid))
    result = period_cmp_internal((Period *) box1, (Period *) box2);
  else if (tnumber_base_type(basetypid))
    result = tbox_cmp_internal((TBOX *) box1, (TBOX *) box2);
  else if (tspatial_base_type(basetypid))
    result = stbox_cmp_internal((STBOX *) box1, (STBOX *) box2);
  /* Types without bounding box, for example, doubleN */
  return result;
}

/**
 * Shift and/or scale the time span of the bounding box with the two intervals
 *
 * @param[in] box Bounding box
 * @param[in] start Interval to shift
 * @param[in] duration Interval to scale
 * @param[in] basetypid Oid of the base type
 */
void
temporal_bbox_shift_tscale(void *box, const Interval *start,
  const Interval *duration, Oid basetypid)
{
  ensure_temporal_base_type(basetypid);
  if (talpha_base_type(basetypid))
    period_shift_tscale((Period *) box, start, duration);
  else if (tnumber_base_type(basetypid))
    tbox_shift_tscale((TBOX *) box, start, duration);
  else if (tgeo_base_type(basetypid))
    stbox_shift_tscale((STBOX *) box, start, duration);
  return;
}

/*****************************************************************************
 * Compute the bounding box at the creation of temporal values
 * Only external types have precomputed bbox, internal types such as double2,
 * double3, or double4 do not have precomputed bounding box.
 *****************************************************************************/

/**
 * Set the bounding box from a temporal instant value
 *
 * @param[in] box Bounding box
 * @param[in] inst Temporal value
 */
void
tinstant_make_bbox(void *box, const TInstant *inst)
{
  /* Only external types have bounding box */
  ensure_temporal_base_type(inst->basetypid);
  if (talpha_base_type(inst->basetypid))
    period_set((Period *) box, inst->t, inst->t, true, true);
  else if (tnumber_base_type(inst->basetypid))
  {
    double dvalue = datum_double(tinstant_value(inst), inst->basetypid);
    TBOX *result = (TBOX *) box;
    result->xmin = result->xmax = dvalue;
    result->tmin = result->tmax = inst->t;
    MOBDB_FLAGS_SET_X(result->flags, true);
    MOBDB_FLAGS_SET_T(result->flags, true);
  }
  else if (tspatial_base_type(inst->basetypid))
  {
    if (tgeo_base_type(inst->basetypid))
      tpointinst_make_stbox((STBOX *)box, inst);
    else
      tnpointinst_make_stbox((STBOX *)box, inst);
  }
  return;
}

/**
 * Set the period from the array of temporal instant values
 *
 * @param[in] period Period
 * @param[in] instants Temporal instants
 * @param[in] count Number of elements in the array
 * @param[in] lower_inc,upper_inc Period bounds
 */
static void
tinstantarr_to_period(Period *period, const TInstant **instants, int count,
  bool lower_inc, bool upper_inc)
{
  period_set(period, instants[0]->t, instants[count - 1]->t, lower_inc, upper_inc);
  return;
}

/**
 * Set the temporal box from the array of temporal number instant values
 *
 * @param[in] box Box
 * @param[in] instants Temporal instants
 * @param[in] count Number of elements in the array
 */
static void
tnumberinstarr_to_tbox(TBOX *box, const TInstant **instants, int count)
{
  tinstant_make_bbox(box, instants[0]);
  for (int i = 1; i < count; i++)
  {
    TBOX box1;
    memset(&box1, 0, sizeof(TBOX));
    tinstant_make_bbox(&box1, instants[i]);
    tbox_expand(box, &box1);
  }
  return;
}

/**
 * Set the bounding box from the array of temporal instant values
 * (dispatch function)
 *
 * @param[in] box Box
 * @param[in] instants Temporal instants
 * @param[in] count Number of elements in the array
 */
void
tinstantset_make_bbox(void *box, const TInstant **instants, int count)
{
  /* Only external types have bounding box */
  ensure_temporal_base_type(instants[0]->basetypid);
  if (talpha_base_type(instants[0]->basetypid))
    tinstantarr_to_period((Period *) box, instants, count, true, true);
  else if (tnumber_base_type(instants[0]->basetypid))
    tnumberinstarr_to_tbox((TBOX *) box, instants, count);
  else if (tspatial_base_type(instants[0]->basetypid))
  {
    if (tgeo_base_type(instants[0]->basetypid))
      tpointinstarr_to_stbox((STBOX *)box, instants, count);
    else
      tnpointinstarr_step_to_stbox((STBOX *)box, instants, count);
  }
  return;
}

/**
 * Set the bounding box from the array of temporal instant values
 * (dispatch function)
 *
 * @param[in] box Box
 * @param[in] instants Temporal instants
 * @param[in] count Number of elements in the array
 * @param[in] lower_inc,upper_inc Period bounds
 */
void
tsequence_make_bbox(void *box, const TInstant **instants, int count,
  bool lower_inc, bool upper_inc)
{
  /* Only external types have bounding box */
  ensure_temporal_base_type(instants[0]->basetypid);
  if (talpha_base_type(instants[0]->basetypid))
    tinstantarr_to_period((Period *) box, instants, count,
      lower_inc, upper_inc);
  else if (tnumber_base_type(instants[0]->basetypid))
    tnumberinstarr_to_tbox((TBOX *) box, instants, count);
  else if (tspatial_base_type(instants[0]->basetypid))
  {
    if (!tgeo_base_type(instants[0]->basetypid))
    {
      if (MOBDB_FLAGS_GET_LINEAR(instants[0]->flags))
        tnpointinstarr_linear_to_stbox((STBOX *)box, instants, count);
      else
        tnpointinstarr_step_to_stbox((STBOX *)box, instants, count);
    }
    /* This code is currently not used since for temporal points the bounding
     * box is computed from the trajectory for efficiency reasons. It is left
     * here in case this is no longer the case
    else
      tpointinstarr_to_stbox((STBOX *)box, instants, count);
    */
  }
  return;
}

/**
 * Set the period from the array of temporal sequence values
 *
 * @param[in] period Period
 * @param[in] sequences Temporal instants
 * @param[in] count Number of elements in the array
 */
static void
tsequencearr_to_period_internal(Period *period, const TSequence **sequences, int count)
{
  const Period *first = &sequences[0]->period;
  const Period *last = &sequences[count - 1]->period;
  period_set(period, first->lower, last->upper, first->lower_inc, last->upper_inc);
  return;
}

/**
 * Set the temporal box from the array of temporal number sequence values
 *
 * @param[in] box Box
 * @param[in] sequences Temporal instants
 * @param[in] count Number of elements in the array
 */
static void
tnumberseqarr_to_tbox_internal(TBOX *box, const TSequence **sequences, int count)
{
  memcpy(box, tsequence_bbox_ptr(sequences[0]), sizeof(TBOX));
  for (int i = 1; i < count; i++)
  {
    TBOX *box1 = tsequence_bbox_ptr(sequences[i]);
    tbox_expand(box, box1);
  }
  return;
}

/**
 * Set the bounding box from the array of temporal sequence values
 * (dispatch function)
 */
void
tsequenceset_make_bbox(void *box, const TSequence **sequences, int count)
{
  /* Only external types have bounding box */
  ensure_temporal_base_type(sequences[0]->basetypid);
  if (talpha_base_type(sequences[0]->basetypid))
    tsequencearr_to_period_internal((Period *) box, sequences, count);
  else if (tnumber_base_type(sequences[0]->basetypid))
    tnumberseqarr_to_tbox_internal((TBOX *) box, sequences, count);
  else if (tspatial_base_type(sequences[0]->basetypid)) 
  {
    if (tgeo_base_type(sequences[0]->basetypid))
      tpointseqarr_to_stbox((STBOX *)box, sequences, count);
    else
      tnpointseqarr_to_stbox((STBOX *)box, sequences, count);
  }
  return;
}

/*****************************************************************************
 * Bounding box operators for temporal types: Generic functions
 * The inclusive/exclusive bounds are taken into account for the comparisons
 *****************************************************************************/

/**
 * Generic bounding box operator for a period and a temporal value
 *
 * @param[in] fcinfo Catalog information about the external function
 * @param[in] func Function
 */
Datum
boxop_period_temporal(FunctionCallInfo fcinfo,
  bool (*func)(const Period *, const Period *))
{
  Period *p = PG_GETARG_PERIOD(0);
  Temporal *temp = PG_GETARG_TEMPORAL(1);
  Period p1;
  temporal_period(&p1, temp);
  bool result = func(p, &p1);
  PG_FREE_IF_COPY(temp, 1);
  PG_RETURN_BOOL(result);
}

/**
 * Generic bounding box operator for a temporal value and a period
 *
 * @param[in] fcinfo Catalog information about the external function
 * @param[in] func Function
 */
Datum
boxop_temporal_period(FunctionCallInfo fcinfo,
  bool (*func)(const Period *, const Period *))
{
  Temporal *temp = PG_GETARG_TEMPORAL(0);
  Period *p = PG_GETARG_PERIOD(1);
  Period p1;
  temporal_period(&p1, temp);
  bool result = func(&p1, p);
  PG_FREE_IF_COPY(temp, 0);
  PG_RETURN_BOOL(result);
}

/**
 * Generic bounding box operator for two temporal values
 *
 * @param[in] fcinfo Catalog information about the external function
 * @param[in] func Function
 */
Datum
boxop_temporal_temporal(FunctionCallInfo fcinfo,
  bool (*func)(const Period *, const Period *))
{
  Temporal *temp1 = PG_GETARG_TEMPORAL(0);
  Temporal *temp2 = PG_GETARG_TEMPORAL(1);
  Period p1, p2;
  temporal_period(&p1, temp1);
  temporal_period(&p2, temp2);
  bool result = func(&p1, &p2);
  PG_FREE_IF_COPY(temp1, 0);
  PG_FREE_IF_COPY(temp2, 1);
  PG_RETURN_BOOL(result);
}

/*****************************************************************************
 * Bounding box operators for temporal types
 *****************************************************************************/

PG_FUNCTION_INFO_V1(contains_bbox_period_temporal);
/**
 * Returns true if the period contains the bounding period of the temporal value
 */
PGDLLEXPORT Datum
contains_bbox_period_temporal(PG_FUNCTION_ARGS)
{
  return boxop_period_temporal(fcinfo,
    &contains_period_period_internal);
}

PG_FUNCTION_INFO_V1(contains_bbox_temporal_period);
/**
 * Returns true if the bounding period of the temporal value contains the period
 */
PGDLLEXPORT Datum
contains_bbox_temporal_period(PG_FUNCTION_ARGS)
{
  return boxop_temporal_period(fcinfo,
    &contains_period_period_internal);
}

PG_FUNCTION_INFO_V1(contains_bbox_temporal_temporal);
/**
 * Returns true if the bounding period of the first temporal value contains
 * the bounding period of the second one.
 */
PGDLLEXPORT Datum
contains_bbox_temporal_temporal(PG_FUNCTION_ARGS)
{
  return boxop_temporal_temporal(fcinfo,
    &contains_period_period_internal);
}

/*****************************************************************************/

PG_FUNCTION_INFO_V1(contained_bbox_period_temporal);
/**
 * Returns true if the period is contained the bounding period of the
 * temporal value
 */
PGDLLEXPORT Datum
contained_bbox_period_temporal(PG_FUNCTION_ARGS)
{
  return boxop_period_temporal(fcinfo,
    &contained_period_period_internal);
}

PG_FUNCTION_INFO_V1(contained_bbox_temporal_period);
/**
 * Returns true if the bounding period of the temporal value is contained in
 * the period
 */
PGDLLEXPORT Datum
contained_bbox_temporal_period(PG_FUNCTION_ARGS)
{
  return boxop_temporal_period(fcinfo,
    &contained_period_period_internal);
}

PG_FUNCTION_INFO_V1(contained_bbox_temporal_temporal);
/**
 * Returns true if the bounding period of the first temporal value is contained in
 * the bounding period of the second one.
 */
PGDLLEXPORT Datum
contained_bbox_temporal_temporal(PG_FUNCTION_ARGS)
{
  return boxop_temporal_temporal(fcinfo,
    &contained_period_period_internal);
}

/*****************************************************************************/

PG_FUNCTION_INFO_V1(overlaps_bbox_period_temporal);
/**
 * Returns true if the period and the bounding period of the temporal value
 * overlap
 */
PGDLLEXPORT Datum
overlaps_bbox_period_temporal(PG_FUNCTION_ARGS)
{
  return boxop_period_temporal(fcinfo,
    &overlaps_period_period_internal);
}

PG_FUNCTION_INFO_V1(overlaps_bbox_temporal_period);
/**
 * Returns true if the bounding period of the temporal value and the period
 * overlap
 */
PGDLLEXPORT Datum
overlaps_bbox_temporal_period(PG_FUNCTION_ARGS)
{
  return boxop_temporal_period(fcinfo,
    &overlaps_period_period_internal);
}

PG_FUNCTION_INFO_V1(overlaps_bbox_temporal_temporal);
/**
 * Returns true if the bounding periods of the temporal values overlap
 */
PGDLLEXPORT Datum
overlaps_bbox_temporal_temporal(PG_FUNCTION_ARGS)
{
  return boxop_temporal_temporal(fcinfo,
    &overlaps_period_period_internal);
}

/*****************************************************************************/

PG_FUNCTION_INFO_V1(same_bbox_period_temporal);
/**
 * Returns true if the period and the bounding period of the temporal value
 * are equal
 */
PGDLLEXPORT Datum
same_bbox_period_temporal(PG_FUNCTION_ARGS)
{
  return boxop_period_temporal(fcinfo,
    &period_eq_internal);
}

PG_FUNCTION_INFO_V1(same_bbox_temporal_period);
/**
 * Returns true if the bounding period of the temporal value and the period
 * are equal
 */
PGDLLEXPORT Datum
same_bbox_temporal_period(PG_FUNCTION_ARGS)
{
  return boxop_temporal_period(fcinfo,
    &period_eq_internal);
}

PG_FUNCTION_INFO_V1(same_bbox_temporal_temporal);
/**
 * Returns true if the bounding periods of the temporal values are equal
 */
PGDLLEXPORT Datum
same_bbox_temporal_temporal(PG_FUNCTION_ARGS)
{
  return boxop_temporal_temporal(fcinfo,
    &period_eq_internal);
}

/*****************************************************************************/

PG_FUNCTION_INFO_V1(adjacent_bbox_period_temporal);
/**
 * Returns true if the period and the bounding period of the temporal value
 * are adjacent
 */
PGDLLEXPORT Datum
adjacent_bbox_period_temporal(PG_FUNCTION_ARGS)
{
  return boxop_period_temporal(fcinfo,
    &adjacent_period_period_internal);
}

PG_FUNCTION_INFO_V1(adjacent_bbox_temporal_period);
/**
 * Returns true if the bounding period of the temporal value and the period
 * are adjacent
 */
PGDLLEXPORT Datum
adjacent_bbox_temporal_period(PG_FUNCTION_ARGS)
{
  return boxop_temporal_period(fcinfo,
    &adjacent_period_period_internal);
}

PG_FUNCTION_INFO_V1(adjacent_bbox_temporal_temporal);
/**
 * Returns true if the bounding periods of the temporal values are adjacent
 */
PGDLLEXPORT Datum
adjacent_bbox_temporal_temporal(PG_FUNCTION_ARGS)
{
  return boxop_temporal_temporal(fcinfo,
    &adjacent_period_period_internal);
}

/*****************************************************************************
 * Bounding box operators for temporal number types: Generic functions
 *****************************************************************************/

/**
 * Generic bounding box operator for a range and a temporal number
 *
 * @param[in] fcinfo Catalog information about the external function
 * @param[in] func Function
 */
Datum
boxop_range_tnumber(FunctionCallInfo fcinfo,
  bool (*func)(const TBOX *, const TBOX *))
{
#if MOBDB_PGSQL_VERSION < 110000
  RangeType *range = PG_GETARG_RANGE(0);
#else
  RangeType *range = PG_GETARG_RANGE_P(0);
#endif
  /* Return false on empty range excepted for contained */
  char flags = range_get_flags(range);
  if (flags & RANGE_EMPTY)
    PG_RETURN_BOOL(func == &contained_tbox_tbox_internal);
  Temporal *temp = PG_GETARG_TEMPORAL(1);
  TBOX box1, box2;
  memset(&box1, 0, sizeof(TBOX));
  memset(&box2, 0, sizeof(TBOX));
  range_to_tbox_internal(&box1, range);
  temporal_bbox(&box2, temp);
  bool result = func(&box1, &box2);
  PG_FREE_IF_COPY(range, 0);
  PG_FREE_IF_COPY(temp, 1);
  PG_RETURN_BOOL(result);
}

/**
 * Generic bounding box operator for a temporal number and a range
 *
 * @param[in] fcinfo Catalog information about the external function
 * @param[in] func Function
 */
Datum
boxop_tnumber_range(FunctionCallInfo fcinfo,
  bool (*func)(const TBOX *, const TBOX *))
{
  Temporal *temp = PG_GETARG_TEMPORAL(0);
#if MOBDB_PGSQL_VERSION < 110000
  RangeType *range = PG_GETARG_RANGE(1);
#else
  RangeType *range = PG_GETARG_RANGE_P(1);
#endif
  /* Return false on empty range excepted for contains */
  char flags = range_get_flags(range);
  if (flags & RANGE_EMPTY)
    PG_RETURN_BOOL(func == &contains_tbox_tbox_internal);
  TBOX box1, box2;
  memset(&box1, 0, sizeof(TBOX));
  memset(&box2, 0, sizeof(TBOX));
  temporal_bbox(&box1, temp);
  range_to_tbox_internal(&box2, range);
  bool result = func(&box1, &box2);
  PG_FREE_IF_COPY(temp, 0);
  PG_FREE_IF_COPY(range, 1);
  PG_RETURN_BOOL(result);
}

/**
 * Generic bounding box operator for a temporal box and a temporal number
 *
 * @param[in] fcinfo Catalog information about the external function
 * @param[in] func Function
 */
Datum
boxop_tbox_tnumber(FunctionCallInfo fcinfo,
  bool (*func)(const TBOX *, const TBOX *))
{
  TBOX *box = PG_GETARG_TBOX_P(0);
  Temporal *temp = PG_GETARG_TEMPORAL(1);
  TBOX box1;
  memset(&box1, 0, sizeof(TBOX));
  temporal_bbox(&box1, temp);
  bool result = func(box, &box1);
  PG_FREE_IF_COPY(temp, 1);
  PG_RETURN_BOOL(result);
}

/**
 * Generic bounding box operator for a temporal number and a temporal box
 *
 * @param[in] fcinfo Catalog information about the external function
 * @param[in] func Function
 */
Datum
boxop_tnumber_tbox(FunctionCallInfo fcinfo,
  bool (*func)(const TBOX *, const TBOX *))
{
  Temporal *temp = PG_GETARG_TEMPORAL(0);
  TBOX *box = PG_GETARG_TBOX_P(1);
  TBOX box1;
  memset(&box1, 0, sizeof(TBOX));
  temporal_bbox(&box1, temp);
  bool result = func(&box1, box);
  PG_FREE_IF_COPY(temp, 0);
  PG_RETURN_BOOL(result);
}

/**
 * Generic bounding box operator for two temporal numbers
 *
 * @param[in] fcinfo Catalog information about the external function
 * @param[in] func Function
 */
Datum
boxop_tnumber_tnumber(FunctionCallInfo fcinfo,
  bool (*func)(const TBOX *, const TBOX *))
{
  Temporal *temp1 = PG_GETARG_TEMPORAL(0);
  Temporal *temp2 = PG_GETARG_TEMPORAL(1);
  TBOX box1, box2;
  memset(&box1, 0, sizeof(TBOX));
  memset(&box2, 0, sizeof(TBOX));
  temporal_bbox(&box1, temp1);
  temporal_bbox(&box2, temp2);
  bool result = func(&box1, &box2);
  PG_FREE_IF_COPY(temp1, 0);
  PG_FREE_IF_COPY(temp2, 1);
  PG_RETURN_BOOL(result);
}

/*****************************************************************************
 * Bounding box operators for temporal numbers
 *****************************************************************************/

PG_FUNCTION_INFO_V1(contains_bbox_range_tnumber);
/**
 * Returns true if the range contains the bounding box of the temporal number
 */
PGDLLEXPORT Datum
contains_bbox_range_tnumber(PG_FUNCTION_ARGS)
{
  return boxop_range_tnumber(fcinfo, &contains_tbox_tbox_internal);
}

PG_FUNCTION_INFO_V1(contains_bbox_tnumber_range);
/**
 * Returns true if the bounding box of the temporal number contains the range
 */
PGDLLEXPORT Datum
contains_bbox_tnumber_range(PG_FUNCTION_ARGS)
{
  return boxop_tnumber_range(fcinfo, &contains_tbox_tbox_internal);
}

PG_FUNCTION_INFO_V1(contains_bbox_tbox_tnumber);
/**
 * Returns true if the temporal box contains the bounding box of the
 * temporal number
 */
PGDLLEXPORT Datum
contains_bbox_tbox_tnumber(PG_FUNCTION_ARGS)
{
  return boxop_tbox_tnumber(fcinfo, &contains_tbox_tbox_internal);
}

PG_FUNCTION_INFO_V1(contains_bbox_tnumber_tbox);
/**
 * Returns true if the bounding box of the temporal number contains the temporal box
 */
PGDLLEXPORT Datum
contains_bbox_tnumber_tbox(PG_FUNCTION_ARGS)
{
  return boxop_tnumber_tbox(fcinfo, &contains_tbox_tbox_internal);
}

PG_FUNCTION_INFO_V1(contains_bbox_tnumber_tnumber);
/**
 * Returns true if the bounding box of the first temporal number contains the one
 * of the second temporal number
 */
PGDLLEXPORT Datum
contains_bbox_tnumber_tnumber(PG_FUNCTION_ARGS)
{
  return boxop_tnumber_tnumber(fcinfo, &contains_tbox_tbox_internal);
}

/*****************************************************************************/

PG_FUNCTION_INFO_V1(contained_bbox_range_tnumber);
/**
 * Returns true if the range is contained in the bounding box of the temporal number
 */
PGDLLEXPORT Datum
contained_bbox_range_tnumber(PG_FUNCTION_ARGS)
{
  return boxop_range_tnumber(fcinfo, &contained_tbox_tbox_internal);
}

PG_FUNCTION_INFO_V1(contained_bbox_tnumber_range);
/**
 * Returns true if the bounding box of the temporal number is contained in
 * the range
 */
PGDLLEXPORT Datum
contained_bbox_tnumber_range(PG_FUNCTION_ARGS)
{
  return boxop_tnumber_range(fcinfo, &contained_tbox_tbox_internal);
}

PG_FUNCTION_INFO_V1(contained_bbox_tbox_tnumber);
/**
 * Returns true if the temporal box is contained in the bounding box
 * of the temporal number
 */
PGDLLEXPORT Datum
contained_bbox_tbox_tnumber(PG_FUNCTION_ARGS)
{
  return boxop_tbox_tnumber(fcinfo, &contained_tbox_tbox_internal);
}

PG_FUNCTION_INFO_V1(contained_bbox_tnumber_tbox);
/**
 * Returns true if the bounding box of the temporal number is contained in
 * the temporal box
 */
PGDLLEXPORT Datum
contained_bbox_tnumber_tbox(PG_FUNCTION_ARGS)
{
  return boxop_tnumber_tbox(fcinfo, &contained_tbox_tbox_internal);
}

PG_FUNCTION_INFO_V1(contained_bbox_tnumber_tnumber);
/**
 * Returns true if the bounding box of the first temporal number is contained
 * in the one of the second temporal number
 */
PGDLLEXPORT Datum
contained_bbox_tnumber_tnumber(PG_FUNCTION_ARGS)
{
  return boxop_tnumber_tnumber(fcinfo, &contained_tbox_tbox_internal);
}

/*****************************************************************************/

PG_FUNCTION_INFO_V1(overlaps_bbox_range_tnumber);
/**
 * Returns true if the range and the bounding box of the temporal number overlap
 */
PGDLLEXPORT Datum
overlaps_bbox_range_tnumber(PG_FUNCTION_ARGS)
{
  return boxop_range_tnumber(fcinfo, &overlaps_tbox_tbox_internal);
}

PG_FUNCTION_INFO_V1(overlaps_bbox_tnumber_range);
/**
 * Returns true if the bounding box of the temporal number and the
 * the range overlap
 */
PGDLLEXPORT Datum
overlaps_bbox_tnumber_range(PG_FUNCTION_ARGS)
{
  return boxop_tnumber_range(fcinfo, &overlaps_tbox_tbox_internal);
}

PG_FUNCTION_INFO_V1(overlaps_bbox_tbox_tnumber);
/**
 * Returns true if the temporal box and the bounding box
 * of the temporal number overlap
 */
PGDLLEXPORT Datum
overlaps_bbox_tbox_tnumber(PG_FUNCTION_ARGS)
{
  return boxop_tbox_tnumber(fcinfo, &overlaps_tbox_tbox_internal);
}

PG_FUNCTION_INFO_V1(overlaps_bbox_tnumber_tbox);
/**
 * Returns true if the bounding box of the temporal number and the
 * temporal box overlap
 */
PGDLLEXPORT Datum
overlaps_bbox_tnumber_tbox(PG_FUNCTION_ARGS)
{
  return boxop_tnumber_tbox(fcinfo, &overlaps_tbox_tbox_internal);
}

PG_FUNCTION_INFO_V1(overlaps_bbox_tnumber_tnumber);
/**
 * Returns true if the bounding boxes of the temporal numbers overlap
 */
PGDLLEXPORT Datum
overlaps_bbox_tnumber_tnumber(PG_FUNCTION_ARGS)
{
  return boxop_tnumber_tnumber(fcinfo, &overlaps_tbox_tbox_internal);
}

/*****************************************************************************/

PG_FUNCTION_INFO_V1(same_bbox_range_tnumber);
/**
 * Returns true if the range and the bounding box of the temporal number
 * are equal on the common dimensions
 */
PGDLLEXPORT Datum
same_bbox_range_tnumber(PG_FUNCTION_ARGS)
{
  return boxop_range_tnumber(fcinfo, &same_tbox_tbox_internal);
}

PG_FUNCTION_INFO_V1(same_bbox_tnumber_range);
/**
 * Returns true if the bounding box of the temporal number and the
 * the range are equal on the common dimensions
 */
PGDLLEXPORT Datum
same_bbox_tnumber_range(PG_FUNCTION_ARGS)
{
  return boxop_tnumber_range(fcinfo, &same_tbox_tbox_internal);
}

PG_FUNCTION_INFO_V1(same_bbox_tbox_tnumber);
/**
 * Returns true if the temporal box and the bounding box
 * of the temporal number are equal in the common dimensions
 */
PGDLLEXPORT Datum
same_bbox_tbox_tnumber(PG_FUNCTION_ARGS)
{
  return boxop_tbox_tnumber(fcinfo, &same_tbox_tbox_internal);
}

PG_FUNCTION_INFO_V1(same_bbox_tnumber_tbox);
/**
 * Returns true if the bounding box of the temporal number and the
 * temporal box are equal in the common dimensions
 */
PGDLLEXPORT Datum
same_bbox_tnumber_tbox(PG_FUNCTION_ARGS)
{
  return boxop_tnumber_tbox(fcinfo, &same_tbox_tbox_internal);
}

PG_FUNCTION_INFO_V1(same_bbox_tnumber_tnumber);
/**
 * Returns true if the bounding boxes of the temporal numbers are equal
 * in the common dimensions
 */
PGDLLEXPORT Datum
same_bbox_tnumber_tnumber(PG_FUNCTION_ARGS)
{
  return boxop_tnumber_tnumber(fcinfo, &same_tbox_tbox_internal);
}

/*****************************************************************************/

PG_FUNCTION_INFO_V1(adjacent_bbox_range_tnumber);
/**
 * Returns true if the range and the bounding box of the temporal number
 * are adjancent
 */
PGDLLEXPORT Datum
adjacent_bbox_range_tnumber(PG_FUNCTION_ARGS)
{
  return boxop_range_tnumber(fcinfo, &adjacent_tbox_tbox_internal);
}

PG_FUNCTION_INFO_V1(adjacent_bbox_tnumber_range);
/**
 * Returns true if the bounding box of the temporal number and the
 * the range are adjacent
 */
PGDLLEXPORT Datum
adjacent_bbox_tnumber_range(PG_FUNCTION_ARGS)
{
  return boxop_tnumber_range(fcinfo, &adjacent_tbox_tbox_internal);
}

PG_FUNCTION_INFO_V1(adjacent_bbox_tbox_tnumber);
/**
 * Returns true if the temporal box and the bounding box
 * of the temporal number are adjacent
 */
PGDLLEXPORT Datum
adjacent_bbox_tbox_tnumber(PG_FUNCTION_ARGS)
{
  return boxop_tbox_tnumber(fcinfo, &adjacent_tbox_tbox_internal);
}

PG_FUNCTION_INFO_V1(adjacent_bbox_tnumber_tbox);
/**
 * Returns true if the bounding box of the temporal number and the
 * temporal box are adjacent
 */
PGDLLEXPORT Datum
adjacent_bbox_tnumber_tbox(PG_FUNCTION_ARGS)
{
  return boxop_tnumber_tbox(fcinfo, &adjacent_tbox_tbox_internal);
}

PG_FUNCTION_INFO_V1(adjacent_bbox_tnumber_tnumber);
/**
 * Returns true if the bounding boxes of the temporal numbers are adjacent
 */
PGDLLEXPORT Datum
adjacent_bbox_tnumber_tnumber(PG_FUNCTION_ARGS)
{
  return boxop_tnumber_tnumber(fcinfo, &adjacent_tbox_tbox_internal);
}
/*****************************************************************************/<|MERGE_RESOLUTION|>--- conflicted
+++ resolved
@@ -65,25 +65,6 @@
  *****************************************************************************/
 
 /**
-<<<<<<< HEAD
- * Returns the size of the bounding box
- */
-size_t
-temporal_bbox_size(Oid basetypid)
-{
-  if (talpha_base_type(basetypid))
-    return sizeof(Period);
-  if (tnumber_base_type(basetypid))
-    return sizeof(TBOX);
-  if (tspatial_base_type(basetypid)) 
-    return sizeof(STBOX);
-  /* Types without bounding box, for example, tdoubleN */
-  return 0;
-}
-
-/**
-=======
->>>>>>> 78a088e7
  * Returns true if the bounding boxes are equal
  *
  * @param[in] box1,box2 Bounding boxes
