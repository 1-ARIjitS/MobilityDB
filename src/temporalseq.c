--- conflicted
+++ resolved
@@ -440,16 +440,13 @@
 static TemporalSeq *
 temporalseq_join(TemporalSeq *seq1, TemporalSeq *seq2, bool last, bool first)
 {
-<<<<<<< HEAD
+	/* Ensure that the two sequences has the same interpolation */
+	assert(MOBDB_FLAGS_GET_LINEAR(seq1->flags) == MOBDB_FLAGS_GET_LINEAR(seq2->flags));
 	Oid valuetypid = seq1->valuetypid;
 
 	size_t bboxsize = temporal_bbox_size(valuetypid);
 	size_t memsize = double_pad(bboxsize);
 
-=======
-	/* Ensure that the two sequences has the same interpolation */
-	assert(MOBDB_FLAGS_GET_LINEAR(seq1->flags) == MOBDB_FLAGS_GET_LINEAR(seq2->flags));
->>>>>>> bee040f2
 	int count1 = last ? seq1->count - 1 : seq1->count;
 	int start2 = first ? 1 : 0;
 	for (int i = 0; i < count1; i++)
@@ -504,7 +501,6 @@
 		pos += double_pad(VARSIZE(temporalseq_inst_n(seq1, i)));
 	}
 	for (int i = start2; i < seq2->count; i++)
-<<<<<<< HEAD
 	{
 		memcpy(((char *)result) + pdata + pos, temporalseq_inst_n(seq2, i), 
 			VARSIZE(temporalseq_inst_n(seq2, i)));
@@ -547,14 +543,6 @@
 			VARSIZE(DatumGetPointer(traj)));
 		pfree(DatumGetPointer(traj));
 	}
-=======
-		instants[k++] = temporalseq_inst_n(seq2, i);
-	TemporalSeq *result = temporalseq_from_temporalinstarr(instants, k, 
-		seq1->period.lower_inc, seq2->period.upper_inc, 
-		MOBDB_FLAGS_GET_LINEAR(seq1->flags), false);
-	
-	pfree(instants); 
->>>>>>> bee040f2
 
 	return result;
 }
