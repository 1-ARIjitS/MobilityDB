--- conflicted
+++ resolved
@@ -27,7 +27,6 @@
  * - STATISTIC_KIND_DECHIST in slot 3 for the temporal part (an array of 
  *   TimestampTz for each temporal value)
  * For TemporalSeq and TemporalS and Temporal (all durations)
-<<<<<<< HEAD
  * - STATISTIC_KIND_BOUNDS_HISTOGRAM in slot 0 for the value part (a 
  *   bounding range for each temporal value)
  * - STATISTIC_KIND_RANGE_LENGTH_HISTOGRAM in slot 1 for the value part (a 
@@ -37,7 +36,6 @@
  * - STATISTIC_KIND_RANGE_LENGTH_HISTOGRAM in slot 3 for the time part (a 
  *   bounding period for each temporal value)
  * 
-=======
  * - STATISTIC_KIND_BOUNDS_HISTOGRAM in slot 0 for the value part
  * - STATISTIC_KIND_RANGE_LENGTH_HISTOGRAM in slot 1 for the value part
  * - STATISTIC_KIND_BOUNDS_HISTOGRAM in slot 2 for the time part
@@ -115,7 +113,6 @@
  * 		- staop contains the equality operator appropriate to the time part.
  * 		- numvalues contains the number of buckets in the histogram.
 /////////////////////////////////////////////////////////////////////////////////////////
->>>>>>> 038dfe02
  * In the case of temporal types having a Period as bounding box, that is,
  * tbool and ttext, no statistics are collected for the value part and
  * the statistics for the temporal part are still stored in slots 2 and 3.
