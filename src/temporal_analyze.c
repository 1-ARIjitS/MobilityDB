--- conflicted
+++ resolved
@@ -779,12 +779,6 @@
 	int			num_mcv = stats->attr->attstattarget;
 	Oid valuetypid;
 
-<<<<<<< HEAD
-=======
-	// For the moment this is not necessary
-	// temporal_extra_data = (TemporalAnalyzeExtraData *)stats->extra_data;
-	
->>>>>>> 55d7c7a9
 	if (valuestats)
 	{
 		scalar_values = (ScalarItem *) palloc(samplerows * sizeof(ScalarItem));
@@ -922,11 +916,7 @@
 {
 	int null_cnt = 0,
 		analyzed_rows = 0,
-<<<<<<< HEAD
-		slot_idx,
-=======
 		slot_idx = 0,
->>>>>>> 55d7c7a9
 		num_bins = stats->attr->attstattarget,
 		num_hist;
 	float8 *value_lengths, 
@@ -1015,11 +1005,6 @@
 		analyzed_rows++;
 	}
 
-<<<<<<< HEAD
-	slot_idx = 0;
-
-=======
->>>>>>> 55d7c7a9
 	/* We can only compute real stats if we found some non-null values. */
 	if (analyzed_rows > 0)
 	{
@@ -1179,11 +1164,6 @@
 			stats->numnumbers[slot_idx] = 1;
 		}
 
-<<<<<<< HEAD
-		slot_idx = 2;
-
-=======
->>>>>>> 55d7c7a9
 		Datum *bound_hist_time;
 		Datum *length_hist_time;
 
@@ -1235,11 +1215,7 @@
 				}
 			}
 
-<<<<<<< HEAD
-			stats->stakind[slot_idx] = STATISTIC_KIND_BOUNDS_HISTOGRAM;
-=======
 			stats->stakind[slot_idx] = STATISTIC_KIND_PERIOD_BOUNDS_HISTOGRAM;
->>>>>>> 55d7c7a9
 			stats->staop[slot_idx] = temporal_extra_data->time_eq_opr; 
 			stats->stavalues[slot_idx] = bound_hist_time;
 			stats->numvalues[slot_idx] = num_hist;
