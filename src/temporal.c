--- conflicted
+++ resolved
@@ -342,19 +342,15 @@
  * @param[in] seq True if we a make operation for temporal sequences
  */
 void
-<<<<<<< HEAD
-ensure_valid_tinstantarr(const TInstant **instants, int count, bool merge, bool isseq)
-=======
 ensure_valid_tinstantarr(const TInstant **instants, int count, bool merge,
   int16 subtype)
->>>>>>> 720f34c8
 {
   for (int i = 1; i < count; i++)
   {
     ensure_same_interpolation((Temporal *) instants[i - 1], (Temporal *) instants[i]);
     ensure_increasing_timestamps(instants[i - 1], instants[i], merge);
     ensure_spatial_validity((Temporal *) instants[i - 1], (Temporal *) instants[i]);
-    if (isseq && instants[0]->basetypid == type_oid(T_NPOINT))
+    if (subtype == SEQUENCE && instants[0]->basetypid == type_oid(T_NPOINT))
       ensure_same_rid_tnpointinst(instants[i - 1], instants[i]);
   }
   return;
@@ -2610,15 +2606,12 @@
     temporal_bbox(&box1, temp);
     if (tgeo_base_type(temp->basetypid))
       geo_to_stbox_internal(&box2, (GSERIALIZED *) DatumGetPointer(value));
-<<<<<<< HEAD
     else if (temp->basetypid == type_oid(T_NPOINT))
     {
       Datum geom = npoint_as_geom_internal(DatumGetNpoint(value));
       geo_to_stbox_internal(&box2, (GSERIALIZED *) DatumGetPointer(geom));
       pfree(DatumGetPointer(geom));
     }
-=======
->>>>>>> 720f34c8
     return (ever && contains_stbox_stbox_internal(&box1, &box2)) ||
       (!ever && same_stbox_stbox_internal(&box1, &box2));
   }
