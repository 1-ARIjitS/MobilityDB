/*****************************************************************************
 *
 * This MobilityDB code is provided under The PostgreSQL License.
 *
 * Copyright (c) 2016-2021, Université libre de Bruxelles and MobilityDB
 * contributors
 *
 * Permission to use, copy, modify, and distribute this software and its
 * documentation for any purpose, without fee, and without a written 
 * agreement is hereby granted, provided that the above copyright notice and
 * this paragraph and the following two paragraphs appear in all copies.
 *
 * IN NO EVENT SHALL UNIVERSITE LIBRE DE BRUXELLES BE LIABLE TO ANY PARTY FOR
 * DIRECT, INDIRECT, SPECIAL, INCIDENTAL, OR CONSEQUENTIAL DAMAGES, INCLUDING
 * LOST PROFITS, ARISING OUT OF THE USE OF THIS SOFTWARE AND ITS DOCUMENTATION,
 * EVEN IF UNIVERSITE LIBRE DE BRUXELLES HAS BEEN ADVISED OF THE POSSIBILITY 
 * OF SUCH DAMAGE.
 *
 * UNIVERSITE LIBRE DE BRUXELLES SPECIFICALLY DISCLAIMS ANY WARRANTIES, 
 * INCLUDING, BUT NOT LIMITED TO, THE IMPLIED WARRANTIES OF MERCHANTABILITY
 * AND FITNESS FOR A PARTICULAR PURPOSE. THE SOFTWARE PROVIDED HEREUNDER IS ON
 * AN "AS IS" BASIS, AND UNIVERSITE LIBRE DE BRUXELLES HAS NO OBLIGATIONS TO 
 * PROVIDE MAINTENANCE, SUPPORT, UPDATES, ENHANCEMENTS, OR MODIFICATIONS. 
 *
 *****************************************************************************/

/**
 * @file tpoint.c
 * Basic functions for temporal points.
 */

#include "tpoint.h"

#include <utils/builtins.h>
#include <utils/timestamp.h>

#include "temporaltypes.h"
#include "tempcache.h"
#include "temporal_util.h"
#include "lifting.h"
#include "temporal_compops.h"
#include "stbox.h"
#include "tpoint_parser.h"
#include "tpoint_boxops.h"
#include "tpoint_spatialfuncs.h"

/*****************************************************************************
 * Miscellaneous functions
 *****************************************************************************/

#define PGC_ERRMSG_MAXLEN 2048

/**
 * Output an error message
 */
static void
pg_error(const char *fmt, va_list ap)
{
  char errmsg[PGC_ERRMSG_MAXLEN + 1];
  vsnprintf (errmsg, PGC_ERRMSG_MAXLEN, fmt, ap);
  errmsg[PGC_ERRMSG_MAXLEN]='\0';
  ereport(ERROR, (errmsg_internal("%s", errmsg)));
  return;
}

/**
 * Output a notice message
 */
static void
pg_notice(const char *fmt, va_list ap)
{
  char errmsg[PGC_ERRMSG_MAXLEN + 1];
  vsnprintf (errmsg, PGC_ERRMSG_MAXLEN, fmt, ap);
  errmsg[PGC_ERRMSG_MAXLEN]='\0';
  ereport(NOTICE, (errmsg_internal("%s", errmsg)));
  return;
}

/**
 * Set the handlers for initializing the liblwgeom library
 */
void temporalgeom_init()
{
  lwgeom_set_handlers(palloc, repalloc, pfree, pg_error, pg_notice);
}

/*****************************************************************************
 * Input/output functions
 *****************************************************************************/

/**
 * Check the consistency of the metadata we want to enforce in the typmod:
 * SRID, type and dimensionality. If things are inconsistent, shut down the query.
 */
static Temporal *
tpoint_valid_typmod(Temporal *temp, int32_t typmod)
{
  int32 tpoint_srid = tpoint_srid_internal(temp);
  int16 tpoint_subtype = temp->subtype;
  int16 typmod_subtype = TYPMOD_GET_SUBTYPE(typmod);
  TYPMOD_DEL_SUBTYPE(typmod);
  /* If there is no geometry type */
  if (typmod == 0)
    typmod = -1;
  int32 tpoint_z = MOBDB_FLAGS_GET_Z(temp->flags);
  int32 typmod_srid = TYPMOD_GET_SRID(typmod);
  int32 typmod_type = TYPMOD_GET_TYPE(typmod);
  int32 typmod_z = TYPMOD_GET_Z(typmod);

  /* No typmod (-1) */
  if (typmod < 0 && typmod_subtype == ANYTEMPSUBTYPE)
    return temp;
  /* Typmod has a preference for SRID? Geometry SRID had better match */
  if (typmod_srid > 0 && typmod_srid != tpoint_srid)
    ereport(ERROR, (errcode(ERRCODE_INVALID_PARAMETER_VALUE),
      errmsg("Temporal point SRID (%d) does not match column SRID (%d)",
        tpoint_srid, typmod_srid) ));
  /* Typmod has a preference for temporal type */
  if (typmod_type > 0 && typmod_subtype != ANYTEMPSUBTYPE && typmod_subtype != tpoint_subtype)
    ereport(ERROR, (errcode(ERRCODE_INVALID_PARAMETER_VALUE),
      errmsg("Temporal type (%s) does not match column type (%s)",
        tempsubtype_name(tpoint_subtype), tempsubtype_name(typmod_subtype)) ));
  /* Mismatched Z dimensionality.  */
  if (typmod > 0 && typmod_z && ! tpoint_z)
    ereport(ERROR, (errcode(ERRCODE_INVALID_PARAMETER_VALUE),
      errmsg("Column has Z dimension but temporal point does not" )));
  /* Mismatched Z dimensionality (other way) */
  if (typmod > 0 && tpoint_z && ! typmod_z)
    ereport(ERROR, (errcode(ERRCODE_INVALID_PARAMETER_VALUE),
      errmsg("Temporal point has Z dimension but column does not" )));

  return temp;
}

PG_FUNCTION_INFO_V1(tpoint_in);
/**
 * Generic input function for temporal points
 *
 * @note Examples of input for the various temporal types:
 * - Instant
 * @code
 * Point(0 0) @ 2012-01-01 08:00:00
 * @endcode
 * - Instant set
 * @code
 * { Point(0 0) @ 2012-01-01 08:00:00 , Point(1 1) @ 2012-01-01 08:10:00 }
 * @endcode
 * - Sequence
 * @code
 * [ Point(0 0) @ 2012-01-01 08:00:00 , Point(1 1) @ 2012-01-01 08:10:00 )
 * @endcode
 * - Sequence set
 * @code
 * { [ Point(0 0) @ 2012-01-01 08:00:00 , Point(1 1) @ 2012-01-01 08:10:00 ) ,
 * [ Point(1 1) @ 2012-01-01 08:20:00 , Point(0 0) @ 2012-01-01 08:30:00 ] }
 * @endcode
 */
PGDLLEXPORT Datum
tpoint_in(PG_FUNCTION_ARGS)
{
  char *input = PG_GETARG_CSTRING(0);
  Oid temptypid = PG_GETARG_OID(1);
  Oid basetypid = temporal_basetypid(temptypid);
  Temporal *result = tpoint_parse(&input, basetypid);
  PG_RETURN_POINTER(result);
}

/**
 * Input typmod information for temporal points
 */
static uint32
tpoint_typmod_in(ArrayType *arr, int is_geography)
{
  uint32 typmod = 0;
  Datum *elem_values;
  int n = 0;

  if (ARR_ELEMTYPE(arr) != CSTRINGOID)
    ereport(ERROR, (errcode(ERRCODE_ARRAY_ELEMENT_ERROR),
      errmsg("typmod array must be type cstring[]")));
  if (ARR_NDIM(arr) != 1)
    ereport(ERROR, (errcode(ERRCODE_ARRAY_SUBSCRIPT_ERROR),
      errmsg("typmod array must be one-dimensional")));
  if (ARR_HASNULL(arr))
    ereport(ERROR, (errcode(ERRCODE_NULL_VALUE_NOT_ALLOWED),
      errmsg("typmod array must not contain nulls")));

  /*
   * There are several ways to define a column wrt type modifiers:
   *   column_type(TempSubType, Geometry, SRID) => All modifiers are determined.
   *    column_type(TempSubType, Geometry) => The SRID is generic.
   *    column_type(Geometry, SRID) => The temporal type is generic.
   *    column_type(Geometry) => The temporal type and SRID are generic.
   *   column_type(TempSubType) => The geometry type and SRID are generic.
   *   column_type => The temporal type, geometry type, and SRID are generic.
   *
   * For example, if the user did not set the temporal type, we can use any 
   * temporal type in the same column. Similarly for all generic modifiers.
   */
  deconstruct_array(arr, CSTRINGOID, -2, false, 'c', &elem_values, NULL, &n);
  int16 temp_subtype = ANYTEMPSUBTYPE;
  uint8_t geometry_type = 0;
  int hasZ = 0, hasM = 0, srid;
  char *s[3] = {0,0,0};
  for (int i = 0; i < n; i++)
  {
    s[i] = DatumGetCString(elem_values[i]);
    if (strlen(s[i]) == 0)
      ereport(ERROR, (errcode(ERRCODE_INVALID_PARAMETER_VALUE),
        errmsg("Empty temporal type modifier")));
  }

  bool has_geo = false, has_srid = false;
  if (n == 3)
  {
    /* Type_modifier is (TempSubType, Geometry, SRID) */
    if (tempsubtype_from_string(s[0], &temp_subtype) == false) 
      ereport(ERROR, (errcode(ERRCODE_INVALID_PARAMETER_VALUE),
        errmsg("Invalid temporal type modifier: %s", s[0])));
    if (geometry_type_from_string(s[1], &geometry_type, &hasZ, &hasM) == LW_FAILURE)
      ereport(ERROR, (errcode(ERRCODE_INVALID_PARAMETER_VALUE),
        errmsg("Invalid geometry type modifier: %s", s[1])));
    srid = pg_atoi(s[2], sizeof(int32), '\0');
    srid = clamp_srid(srid);
    has_geo = has_srid = true;
  }
  else if (n == 2)
  {
    /* Type modifier is either (TempSubType, Geometry) or (Geometry, SRID) */
    if (tempsubtype_from_string(s[0], &temp_subtype))
    {
      if (geometry_type_from_string(s[1], &geometry_type, &hasZ, &hasM) == LW_FAILURE)
        ereport(ERROR, (errcode(ERRCODE_INVALID_PARAMETER_VALUE),
            errmsg("Invalid geometry type modifier: %s", s[1])));
      has_geo = true;
    }
    else
    {
      if (geometry_type_from_string(s[0], &geometry_type, &hasZ, &hasM) == LW_FAILURE)
        ereport(ERROR, (errcode(ERRCODE_INVALID_PARAMETER_VALUE),
            errmsg("Invalid geometry type modifier: %s", s[0])));
      srid = pg_atoi(s[1], sizeof(int32), '\0');
      srid = clamp_srid(srid);
      has_geo = has_srid = true;
    }
  }
  else if (n == 1)
  {
    /* Type modifier: either (TempSubType) or (Geometry) */
    has_srid = false;
    if (tempsubtype_from_string(s[0], &temp_subtype))
      ;
    else if (geometry_type_from_string(s[0], &geometry_type, &hasZ, &hasM))
      has_geo = true;
    else
      ereport(ERROR, (errcode(ERRCODE_INVALID_PARAMETER_VALUE),
        errmsg("Invalid temporal point type modifier:")));
  }
  else
    ereport(ERROR, (errcode(ERRCODE_INVALID_PARAMETER_VALUE),
        errmsg("Invalid temporal point type modifier:")));

  /* Shift to remove the 4 bits of the temporal type */
  TYPMOD_DEL_SUBTYPE(typmod);
  /* Set default values */
  if (is_geography)
    TYPMOD_SET_SRID(typmod, SRID_DEFAULT);
  else
    TYPMOD_SET_SRID(typmod, SRID_UNKNOWN);

  /* Geometry type */
  if (has_geo)
  {
    if (geometry_type != POINTTYPE || hasM)
      ereport(ERROR, (errcode(ERRCODE_INVALID_PARAMETER_VALUE),
        errmsg("Only point geometries without M dimension accepted")));
    TYPMOD_SET_TYPE(typmod, geometry_type);
    if (hasZ)
      TYPMOD_SET_Z(typmod);
  }

  /* SRID */
  if (has_srid)
  {
    if (srid != SRID_UNKNOWN)
      TYPMOD_SET_SRID(typmod, srid);
  }

  /* Shift to restore the 4 bits of the temporal type */
  TYPMOD_SET_SUBTYPE(typmod, temp_subtype);

  pfree(elem_values);
  return typmod;
}

PG_FUNCTION_INFO_V1(tgeompoint_typmod_in);
/**
 * Input typmod information for temporal geometric points
 */
PGDLLEXPORT Datum
tgeompoint_typmod_in(PG_FUNCTION_ARGS)
{
  ArrayType *array = (ArrayType *) DatumGetPointer(PG_GETARG_DATUM(0));
  uint32 typmod = tpoint_typmod_in(array, false); /* Not a geography  */;
  PG_RETURN_INT32(typmod);
}

PG_FUNCTION_INFO_V1(tgeogpoint_typmod_in);
/**
 * Input typmod information for temporal geographic points
 */
PGDLLEXPORT Datum
tgeogpoint_typmod_in(PG_FUNCTION_ARGS)
{
  ArrayType *array = (ArrayType *) DatumGetPointer(PG_GETARG_DATUM(0));
  int32 typmod = tpoint_typmod_in(array, true);
  // int srid = TYPMOD_GET_SRID(typmod);
  // /* Check the SRID is legal (geographic coordinates) */
  // srid_is_latlong(fcinfo, srid);
  PG_RETURN_INT32(typmod);
}

PG_FUNCTION_INFO_V1(tpoint_typmod_out);
/**
 * Output typmod information for temporal points
 */
PGDLLEXPORT Datum
tpoint_typmod_out(PG_FUNCTION_ARGS)
{
  char *s = (char *) palloc(64);
  char *str = s;
  int32 typmod = PG_GETARG_INT32(0);
  int16 temp_subtype = TYPMOD_GET_SUBTYPE(typmod);
  TYPMOD_DEL_SUBTYPE(typmod);
  int32 srid = TYPMOD_GET_SRID(typmod);
  uint8_t geometry_type = (uint8_t) TYPMOD_GET_TYPE(typmod);
  int32 hasz = TYPMOD_GET_Z(typmod);

  /* No temporal type or geometry type? Then no typmod at all. 
    Return empty string. */
  if (typmod < 0 || (temp_subtype == ANYTEMPSUBTYPE && !geometry_type))
  {
    *str = '\0';
    PG_RETURN_CSTRING(str);
  }
  /* Opening bracket */
  str += sprintf(str, "(");
  /* Has temporal type?  */
  if (temp_subtype != ANYTEMPSUBTYPE)
    str += sprintf(str, "%s", tempsubtype_name(temp_subtype));
  if (geometry_type)
  {
    if (temp_subtype != ANYTEMPSUBTYPE) str += sprintf(str, ",");
    str += sprintf(str, "%s", lwtype_name(geometry_type));
    /* Has Z?  */
    if (hasz) str += sprintf(str, "Z");
    /* Has SRID?  */
    if (srid) str += sprintf(str, ",%d", srid);
  }
  /* Closing bracket.  */
  sprintf(str, ")");

  PG_RETURN_CSTRING(s);
}

PG_FUNCTION_INFO_V1(tpoint_enforce_typmod);
/**
 * Enforce typmod information for temporal points with respect to
 * temporal type, dimensions, and SRID
 */
PGDLLEXPORT Datum
tpoint_enforce_typmod(PG_FUNCTION_ARGS)
{
  Temporal *temp = PG_GETARG_TEMPORAL(0);
  int32 typmod = PG_GETARG_INT32(1);
  /* Check if typmod of temporal point is consistent with the supplied one */
  temp = tpoint_valid_typmod(temp, typmod);
  PG_RETURN_POINTER(temp);
}

/*****************************************************************************
 * Constructor functions
 *****************************************************************************/

PG_FUNCTION_INFO_V1(tpointinst_constructor);
/**
 * Construct a temporal instant point value from the arguments
 */
PGDLLEXPORT Datum
tpointinst_constructor(PG_FUNCTION_ARGS)
{
  GSERIALIZED *gs = PG_GETARG_GSERIALIZED_P(0);
  ensure_point_type(gs);
  ensure_non_empty(gs);
  ensure_has_not_M_gs(gs);
  TimestampTz t = PG_GETARG_TIMESTAMPTZ(1);
<<<<<<< HEAD
  Oid  basetypid = get_fn_expr_argtype(fcinfo->flinfo, 0);
=======
  Oid basetypid = get_fn_expr_argtype(fcinfo->flinfo, 0);
>>>>>>> 85b97145
  Temporal *result = (Temporal *) tinstant_make(PointerGetDatum(gs), t,
    basetypid);
  PG_FREE_IF_COPY(gs, 0);
  PG_RETURN_POINTER(result);
}

/*****************************************************************************
 * Accessor functions
 *****************************************************************************/

PG_FUNCTION_INFO_V1(tpoint_to_stbox);
/**
 * Returns the bounding box of the temporal point value
 */
PGDLLEXPORT Datum
tpoint_to_stbox(PG_FUNCTION_ARGS)
{
  Temporal *temp = PG_GETARG_TEMPORAL(0);
  STBOX *result = palloc0(sizeof(STBOX));
  temporal_bbox(result, temp);
  PG_FREE_IF_COPY(temp, 0);
  PG_RETURN_POINTER(result);
}

/*****************************************************************************
 * Temporal comparisons
 *****************************************************************************/

/**
 * Returns the temporal comparison of the base value and temporal value
 */
Datum
tcomp_geo_tpoint(FunctionCallInfo fcinfo,
  Datum (*func)(Datum, Datum, Oid, Oid))
{
  GSERIALIZED *gs = PG_GETARG_GSERIALIZED_P(0);
  ensure_point_type(gs);
  Temporal *temp = PG_GETARG_TEMPORAL(1);
  ensure_same_srid_tpoint_gs(temp, gs);
  ensure_same_dimensionality_tpoint_gs(temp, gs);
  Oid datumtypid = get_fn_expr_argtype(fcinfo->flinfo, 0);
  Temporal *result = tcomp_temporal_base1(temp, PointerGetDatum(gs),
    datumtypid, func, true);
  PG_FREE_IF_COPY(gs, 0);
  PG_FREE_IF_COPY(temp, 1);
  PG_RETURN_POINTER(result);
}

/**
 * Returns the temporal comparison of the temporal value and the base value
 */
Datum
tcomp_tpoint_geo(FunctionCallInfo fcinfo,
  Datum (*func)(Datum, Datum, Oid, Oid))
{
  Temporal *temp = PG_GETARG_TEMPORAL(0);
  GSERIALIZED *gs = PG_GETARG_GSERIALIZED_P(1);
  ensure_point_type(gs);
  ensure_same_srid_tpoint_gs(temp, gs);
  ensure_same_dimensionality_tpoint_gs(temp, gs);
  Oid datumtypid = get_fn_expr_argtype(fcinfo->flinfo, 1);
  Temporal *result = tcomp_temporal_base1(temp, PointerGetDatum(gs),
    datumtypid, func, false);
  PG_FREE_IF_COPY(temp, 0);
  PG_FREE_IF_COPY(gs, 1);
  PG_RETURN_POINTER(result);
}

/*****************************************************************************/

PG_FUNCTION_INFO_V1(teq_geo_tpoint);
/**
 * Returns the temporal equality of the base value and the temporal value
 */
PGDLLEXPORT Datum
teq_geo_tpoint(PG_FUNCTION_ARGS)
{
  return tcomp_geo_tpoint(fcinfo, &datum2_eq2);
}

PG_FUNCTION_INFO_V1(teq_tpoint_geo);
/**
 * Returns the temporal equality of the temporal value and base value
 */
PGDLLEXPORT Datum
teq_tpoint_geo(PG_FUNCTION_ARGS)
{
  return tcomp_tpoint_geo(fcinfo, &datum2_eq2);
}

PG_FUNCTION_INFO_V1(tne_geo_tpoint);
/**
 * Returns the temporal difference of the base value and the temporal value
 */
PGDLLEXPORT Datum
tne_geo_tpoint(PG_FUNCTION_ARGS)
{
  return tcomp_geo_tpoint(fcinfo, &datum2_ne2);
}

PG_FUNCTION_INFO_V1(tne_tpoint_geo);
/**
 * Returns the temporal difference of the temporal value and base value
 */
PGDLLEXPORT Datum
tne_tpoint_geo(PG_FUNCTION_ARGS)
{
  return tcomp_tpoint_geo(fcinfo, &datum2_ne2);
}

/*****************************************************************************
 * Assemble the Trajectory/values of a temporal point as a single
 * geometry/geography.
 *****************************************************************************/

PG_FUNCTION_INFO_V1(tpoint_values);
/**
 * Returns the base values (that is, the trajectory) of the temporal point
 * value as a geometry/geography
 */
PGDLLEXPORT Datum
tpoint_values(PG_FUNCTION_ARGS)
{
  Temporal *temp = PG_GETARG_TEMPORAL(0);
  Datum result = tpoint_trajectory_external(temp);
  PG_FREE_IF_COPY(temp, 0);
  PG_RETURN_POINTER(result);
}

/*****************************************************************************/<|MERGE_RESOLUTION|>--- conflicted
+++ resolved
@@ -394,11 +394,7 @@
   ensure_non_empty(gs);
   ensure_has_not_M_gs(gs);
   TimestampTz t = PG_GETARG_TIMESTAMPTZ(1);
-<<<<<<< HEAD
-  Oid  basetypid = get_fn_expr_argtype(fcinfo->flinfo, 0);
-=======
   Oid basetypid = get_fn_expr_argtype(fcinfo->flinfo, 0);
->>>>>>> 85b97145
   Temporal *result = (Temporal *) tinstant_make(PointerGetDatum(gs), t,
     basetypid);
   PG_FREE_IF_COPY(gs, 0);
