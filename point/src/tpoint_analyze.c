--- conflicted
+++ resolved
@@ -30,15 +30,9 @@
  * attribute. Please refer to the PostgreSQL file `pg_statistic_d.h` and the
  * PostGIS file `gserialized_estimate.c` for more information about the
  * statistics collected.
-<<<<<<< HEAD
  * 
  * For the spatial dimension, the statistics collected are the same for all 
  * subtypes. These statistics are obtained by calling the PostGIS function
-=======
- *
- * For the spatial dimension, the statistics collected are the same for all
- * durations. These statistics are obtained by calling the PostGIS function
->>>>>>> ba246abe
  * `gserialized_analyze_nd`.
  * - Slot 1
  *     - `stakind` contains the type of statistics which is `STATISTIC_SLOT_2D`.
@@ -47,13 +41,8 @@
  *     - `stakind` contains the type of statistics which is `STATISTIC_SLOT_ND`.
  *     - `stanumbers` stores the ND histogram of occurrence of features.
  *
-<<<<<<< HEAD
  * For the time dimension, the statistics collected in Slots 3 and 4 depend on 
  * the subtype. Please refer to file temporal_analyze.c for more information.
-=======
- * For the time dimension, the statistics collected in Slots 3 and 4 depend on
- * the duration. Please refer to file temporal_analyze.c for more information.
->>>>>>> ba246abe
  */
 
 #include "tpoint_analyze.h"
