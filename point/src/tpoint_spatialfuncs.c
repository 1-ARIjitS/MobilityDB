/***********************************************************************
 *
 * tpoint_spatialfuncs.c
 *    Spatial functions for temporal points.
 *
 * Portions Copyright (c) 2020, Esteban Zimanyi, Arthur Lesuisse,
 *    Universite Libre de Bruxelles
 * Portions Copyright (c) 1996-2020, PostgreSQL Global Development Group
 * Portions Copyright (c) 1994, Regents of the University of California
 *
 *****************************************************************************/

#include "tpoint_spatialfuncs.h"

#include <assert.h>
#include <float.h>
#include <math.h>
#include <utils/builtins.h>
#include <utils/timestamp.h>

#if MOBDB_PGSQL_VERSION >= 120000
#include <utils/float.h>
#endif

#include "period.h"
#include "periodset.h"
#include "timeops.h"
#include "temporaltypes.h"
#include "oidcache.h"
#include "temporal_util.h"
#include "lifting.h"
#include "tnumber_mathfuncs.h"
#include "postgis.h"
#include "geography_funcs.h"
#include "tpoint.h"
#include "tpoint_boxops.h"
#include "tpoint_spatialrels.h"

/*****************************************************************************/

/**
 * Global variable to save the fcinfo when PostGIS functions need to access
 * the cache such as transform, geography_distance, or geography_azimuth
 */
FunctionCallInfo _FCINFO;

/**
 * Fetch from the cache the fcinfo of the external function
 */
FunctionCallInfo
fetch_fcinfo()
{
  assert(_FCINFO);
  return _FCINFO;
}


/**
 * Store in the cache the fcinfo of the external function
 */
void
store_fcinfo(FunctionCallInfo fcinfo)
{
  _FCINFO = fcinfo;
  return;
}

/*****************************************************************************
 * Functions derived from PostGIS
 *****************************************************************************/

/**
 * Returns a float between 0 and 1 representing the location of the closest
 * point on the segment to the given point, as a fraction of total segment
 * length (2D version).
 *
 * @note Function derived from the PostGIS function closest_point_on_segment.
 */
double
closest_point2d_on_segment_ratio(const POINT2D *p, const POINT2D *A,
  const POINT2D *B, POINT2D *closest)
{
  if (FP_EQUALS(A->x, B->x) && FP_EQUALS(A->y, B->y))
  {
    *closest = *A;
    return 0.0;
  }

  /*
   * We use comp.graphics.algorithms Frequently Asked Questions method
   *
   * (1)          AC dot AB
   *         r = ----------
   *              ||AB||^2
   *  r has the following meaning:
   *  r=0 P = A
   *  r=1 P = B
   *  r<0 P is on the backward extension of AB
   *  r>1 P is on the forward extension of AB
   *  0<r<1 P is interior to AB
   *
   */
  double r = ( (p->x-A->x) * (B->x-A->x) + (p->y-A->y) * (B->y-A->y) ) /
    ( (B->x-A->x) * (B->x-A->x) + (B->y-A->y) * (B->y-A->y) );

  if (r < 0)
  {
    *closest = *A;
    return 0.0;
  }
  if (r > 1)
  {
    *closest = *B;
    return 1.0;
  }

  closest->x = A->x + ( (B->x - A->x) * r );
  closest->y = A->y + ( (B->y - A->y) * r );
  return r;
}

/**
 * Returns a float between 0 and 1 representing the location of the closest
 * point on the segment to the given point, as a fraction of total segment
 * length (3D version).
 *
 * @note Function derived from the PostGIS function closest_point_on_segment.
 */
double
closest_point3dz_on_segment_ratio(const POINT3DZ *p, const POINT3DZ *A,
  const POINT3DZ *B, POINT3DZ *closest)
{
  if (FP_EQUALS(A->x, B->x) && FP_EQUALS(A->y, B->y) &&
    FP_EQUALS(A->z, B->z))
  {
    *closest = *A;
    return 0.0;
  }

  /*
   * We use comp.graphics.algorithms Frequently Asked Questions method
   *
   * (1)          AC dot AB
   *         r = ----------
   *              ||AB||^2
   *  r has the following meaning:
   *  r=0 P = A
   *  r=1 P = B
   *  r<0 P is on the backward extension of AB
   *  r>1 P is on the forward extension of AB
   *  0<r<1 P is interior to AB
   *
   */
  double r = ( (p->x-A->x) * (B->x-A->x) + (p->y-A->y) * (B->y-A->y) + (p->z-A->z) * (B->z-A->z) ) /
    ( (B->x-A->x) * (B->x-A->x) + (B->y-A->y) * (B->y-A->y) + (B->z-A->z) * (B->z-A->z) );

  if (r < 0)
  {
    *closest = *A;
    return 0.0;
  }
  if (r > 1)
  {
    *closest = *B;
    return 1.0;
  }

  closest->x = A->x + ( (B->x - A->x) * r );
  closest->y = A->y + ( (B->y - A->y) * r );
  closest->z = A->z + ( (B->z - A->z) * r );
  return r;
}

/**
 * Returns a float between 0 and 1 representing the location of the closest
 * point on the geography segment to the given point, as a fraction of total
 * segment length.
 *
 *@param[in] p Reference point
 *@param[in] A,B Points defining the segment
 *@param[out] closest Closest point in the segment
 *@param[out] dist Distance between the closest point and the reference point
 */
double
closest_point_on_segment_sphere(const POINT4D *p, const POINT4D *A,
  const POINT4D *B, POINT4D *closest, double *dist)
{
  GEOGRAPHIC_EDGE e;
  GEOGRAPHIC_POINT a, proj;
  double length, /* length from A to the closest point */
    seglength, /* length of the segment AB */
    result; /* ratio */

  /* Initialize target point */
  geographic_point_init(p->x, p->y, &a);

  /* Initialize edge */
  geographic_point_init(A->x, A->y, &(e.start));
  geographic_point_init(B->x, B->y, &(e.end));

  /* Get the spherical distance between point and edge */
  *dist = edge_distance_to_point(&e, &a, &proj);

  /* Compute distance from beginning of the segment to closest point */
  seglength = sphere_distance(&(e.start), &(e.end));
  length = sphere_distance(&(e.start), &proj);
  result = length / seglength;

  if (closest)
  {
    /* Copy nearest into returning argument */
    closest->x = rad2deg(proj.lon);
    closest->y = rad2deg(proj.lat);

    /* Compute Z and M values for closest point */
    closest->z = A->z + ((B->z - A->z) * result);
    closest->m = A->m + ((B->m - A->m) * result);
  }
  return result;
}

/*****************************************************************************
 * Functions specializing the PostGIS functions ST_LineInterpolatePoint and
 * ST_LineLocatePoint.
 *****************************************************************************/

/**
 * Returns a point interpolated from the geometry/geography segment with
 * respect to the fraction of its total length.
 *
 * @param[in] start,end Points defining the segment
 * @param[in] ratio Float between 0 and 1 representing the fraction of the
 * total length of the segment where the point must be located
 */
Datum
geoseg_interpolate_point(Datum start, Datum end, double ratio)
{
  GSERIALIZED *gs = (GSERIALIZED *) DatumGetPointer(start);
  int srid = gserialized_get_srid(gs);
  POINT4D p1 = datum_get_point4d(start);
  POINT4D p2 = datum_get_point4d(end);
  POINT4D p;
  bool geodetic = FLAGS_GET_GEODETIC(gs->flags);
  if (geodetic)
  {
    POINT3D q1, q2;
    GEOGRAPHIC_POINT g1, g2;
    geographic_point_init(p1.x, p1.y, &g1);
    geographic_point_init(p2.x, p2.y, &g2);
    geog2cart(&g1, &q1);
    geog2cart(&g2, &q2);
    interpolate_point4d_sphere(&q1, &q2, &p1, &p2, ratio, &p);
  }
  else
    interpolate_point4d(&p1, &p2, &p, ratio);

  LWPOINT *lwpoint = FLAGS_GET_Z(gs->flags) ?
    lwpoint_make3dz(srid, p.x, p.y, p.z) :
    lwpoint_make2d(srid, p.x, p.y);
  FLAGS_SET_GEODETIC(lwpoint->flags, geodetic);
  Datum result = PointerGetDatum(geo_serialize((LWGEOM *) lwpoint));
  lwpoint_free(lwpoint);
  POSTGIS_FREE_IF_COPY_P(gs, DatumGetPointer(start));
  return result;
}

/**
 * Returns a float between 0 and 1 representing the location of the closest
 * point on the geometry segment to the given point, as a fraction of total
 * segment length.
 *
 *@param[in] start,end Points defining the segment
 *@param[in] point Reference point
 *@param[out] dist Distance
 */
double
geoseg_locate_point(Datum start, Datum end, Datum point, double *dist)
{
  GSERIALIZED *gs = (GSERIALIZED *) DatumGetPointer(start);
  double result;
  if (FLAGS_GET_GEODETIC(gs->flags))
  {
    POINT4D p1 = datum_get_point4d(start);
    POINT4D p2 = datum_get_point4d(end);
    POINT4D p = datum_get_point4d(point);
    POINT4D closest;
    double d;
    /* Get the closest point and the distance */
    result = closest_point_on_segment_sphere(&p, &p1, &p2, &closest, &d);
    /* For robustness, force 0/1 when closest point == start/endpoint */
    if (p4d_same(&p1, &closest))
      result = 0.0;
    else if (p4d_same(&p2, &closest))
      result = 1.0;
    /* Return the distance between the closest point and the point if requested */
    if (dist)
    {
      d = WGS84_RADIUS * d;
      /* Add to the distance the vertical displacement if we're in 3D */
      if (FLAGS_GET_Z(gs->flags))
        d = sqrt( (closest.z - p.z) * (closest.z - p.z) + d*d );
      *dist = d;
    }
  }
  else
  {
    if (FLAGS_GET_Z(gs->flags))
    {
      const POINT3DZ *p1 = datum_get_point3dz_p(start);
      const POINT3DZ *p2 = datum_get_point3dz_p(end);
      const POINT3DZ *p = datum_get_point3dz_p(point);
      POINT3DZ proj;
      result = closest_point3dz_on_segment_ratio(p, p1, p2, &proj);
      /* For robustness, force 0/1 when closest point == start/endpoint */
      if (p3d_same((POINT3D *) p1, (POINT3D *) &proj))
        result = 0.0;
      else if (p3d_same((POINT3D *) p2, (POINT3D *) &proj))
        result = 1.0;
      if (dist)
        *dist = distance3d_pt_pt((POINT3D *)p, (POINT3D *)&proj);
    }
    else
    {
      const POINT2D *p1 = datum_get_point2d_p(start);
      const POINT2D *p2 = datum_get_point2d_p(end);
      const POINT2D *p = datum_get_point2d_p(point);
      POINT2D proj;
      result = closest_point2d_on_segment_ratio(p, p1, p2, &proj);
      if (p2d_same(p1, &proj))
        result = 0.0;
      else if (p2d_same(p2, &proj))
        result = 1.0;
      if (dist)
        *dist = distance2d_pt_pt((POINT2D *)p, &proj);
    }
  }
  return result;
}

/*****************************************************************************
 * Parameter tests
 *****************************************************************************/

/**
 * Ensures that the spatial constraints required for operating on two temporal
 * geometries are satisfied
 */
void
ensure_spatial_validity(const Temporal *temp1, const Temporal *temp2)
{
  if (tgeo_base_type(temp1->valuetypid))
  {
    ensure_same_srid_tpoint(temp1, temp2);
    ensure_same_dimensionality_tpoint(temp1, temp2);
  }
}

/**
 * Ensures that the spatiotemporal boxes have the same type of coordinates,
 * either planar or geodetic
 */
void
ensure_same_geodetic_stbox(const STBOX *box1, const STBOX *box2)
{
  if (MOBDB_FLAGS_GET_X(box1->flags) && MOBDB_FLAGS_GET_X(box2->flags) &&
    MOBDB_FLAGS_GET_GEODETIC(box1->flags) != MOBDB_FLAGS_GET_GEODETIC(box2->flags))
    elog(ERROR, "The boxes must be both planar or both geodetic");
}

/**
 * Ensures that the temporal point and the spatiotemporal box have the same
 * type of coordinates, either planar or geodetic
 */
void
ensure_same_geodetic_tpoint_stbox(const Temporal *temp, const STBOX *box)
{
  if (MOBDB_FLAGS_GET_X(box->flags) &&
    MOBDB_FLAGS_GET_GEODETIC(temp->flags) != MOBDB_FLAGS_GET_GEODETIC(box->flags))
    ereport(ERROR, (errcode(ERRCODE_INVALID_PARAMETER_VALUE),
      errmsg("The temporal point and the box must be both planar or both geodetic")));
}

/**
 * Ensures that the spatiotemporal boxes have the same SRID
 */
void
ensure_same_srid_stbox(const STBOX *box1, const STBOX *box2)
{
  if (MOBDB_FLAGS_GET_X(box1->flags) && MOBDB_FLAGS_GET_X(box2->flags) &&
    box1->srid != box2->srid)
    ereport(ERROR, (errcode(ERRCODE_INVALID_PARAMETER_VALUE),
      errmsg("The boxes must be in the same SRID")));
}

/**
 * Ensures that the temporal points have the same SRID
 */
void
ensure_same_srid_tpoint(const Temporal *temp1, const Temporal *temp2)
{
  if (tpoint_srid_internal(temp1) != tpoint_srid_internal(temp2))
    ereport(ERROR, (errcode(ERRCODE_INVALID_PARAMETER_VALUE),
      errmsg("The temporal points must be in the same SRID")));
}

/**
 * Ensures that the temporal point and the spatiotemporal boxes have the same SRID
 */
void
ensure_same_srid_tpoint_stbox(const Temporal *temp, const STBOX *box)
{
  if (MOBDB_FLAGS_GET_X(box->flags) &&
    tpoint_srid_internal(temp) != box->srid)
    ereport(ERROR, (errcode(ERRCODE_INVALID_PARAMETER_VALUE),
      errmsg("The temporal point and the box must be in the same SRID")));
}

/**
 * Ensures that the temporal point and the geometry/geography have the same SRID
 */
void
ensure_same_srid_tpoint_gs(const Temporal *temp, const GSERIALIZED *gs)
{
  if (tpoint_srid_internal(temp) != gserialized_get_srid(gs))
    ereport(ERROR, (errcode(ERRCODE_INVALID_PARAMETER_VALUE),
      errmsg("The temporal point and the geometry must be in the same SRID")));
}

/**
 * Ensures that the spatiotemporal boxes have the same dimensionality
 */
void
ensure_same_dimensionality_stbox(const STBOX *box1, const STBOX *box2)
{
  if (MOBDB_FLAGS_GET_X(box1->flags) != MOBDB_FLAGS_GET_X(box2->flags) ||
    MOBDB_FLAGS_GET_Z(box1->flags) != MOBDB_FLAGS_GET_Z(box2->flags) ||
    MOBDB_FLAGS_GET_T(box1->flags) != MOBDB_FLAGS_GET_T(box2->flags))
    ereport(ERROR, (errcode(ERRCODE_INVALID_PARAMETER_VALUE),
      errmsg("The boxes must be of the same dimensionality")));
}

/**
 * Ensures that the temporal points have the same dimensionality
 */
void
ensure_same_dimensionality_tpoint(const Temporal *temp1, const Temporal *temp2)
{
  if (MOBDB_FLAGS_GET_Z(temp1->flags) != MOBDB_FLAGS_GET_Z(temp2->flags))
    ereport(ERROR, (errcode(ERRCODE_INVALID_PARAMETER_VALUE),
      errmsg("The temporal points must be of the same dimensionality")));
}

/**
 * Ensures that the temporal point and the spatiotemporal boxes have the same spatial dimensionality
 */
void
ensure_same_spatial_dimensionality_tpoint_stbox(const Temporal *temp, const STBOX *box)
{
  if (MOBDB_FLAGS_GET_X(temp->flags) != MOBDB_FLAGS_GET_X(box->flags) ||
    MOBDB_FLAGS_GET_Z(temp->flags) != MOBDB_FLAGS_GET_Z(box->flags))
    ereport(ERROR, (errcode(ERRCODE_INVALID_PARAMETER_VALUE),
      errmsg("The temporal point and the box must be of the same spatial dimensionality")));
}

/**
 * Ensures that the spatiotemporal boxes have the same spatial dimensionality
 */
void
ensure_same_spatial_dimensionality_stbox(const STBOX *box1, const STBOX *box2)
{
  if (MOBDB_FLAGS_GET_X(box1->flags) && MOBDB_FLAGS_GET_X(box2->flags) &&
    MOBDB_FLAGS_GET_Z(box1->flags) != MOBDB_FLAGS_GET_Z(box2->flags))
    ereport(ERROR, (errcode(ERRCODE_INVALID_PARAMETER_VALUE),
      errmsg("The bounding boxes must be of the same spatial dimensionality")));
}

/**
 * Ensures that the temporal point and the spatiotemporal box have the same dimensionality
 */
void
ensure_same_dimensionality_tpoint_stbox(const Temporal *temp, const STBOX *box)
{
  if (MOBDB_FLAGS_GET_X(temp->flags) != MOBDB_FLAGS_GET_X(box->flags) ||
    MOBDB_FLAGS_GET_Z(temp->flags) != MOBDB_FLAGS_GET_Z(box->flags) ||
    MOBDB_FLAGS_GET_T(temp->flags) != MOBDB_FLAGS_GET_T(box->flags))
    ereport(ERROR, (errcode(ERRCODE_INVALID_PARAMETER_VALUE),
      errmsg("The temporal point and the box must be of the same dimensionality")));
}

/**
 * Ensures that the temporal point and the geometry/geography have the same dimensionality
 */
void
ensure_same_dimensionality_tpoint_gs(const Temporal *temp, const GSERIALIZED *gs)
{
  if (MOBDB_FLAGS_GET_Z(temp->flags) != FLAGS_GET_Z(gs->flags))
    ereport(ERROR, (errcode(ERRCODE_INVALID_PARAMETER_VALUE),
      errmsg("The temporal point and the geometry must be of the same dimensionality")));
}

/**
 * Ensures that the spatiotemporal boxes have at least one common dimension
 */
void
ensure_common_dimension_stbox(const STBOX *box1, const STBOX *box2)
{
  if (MOBDB_FLAGS_GET_X(box1->flags) != MOBDB_FLAGS_GET_X(box2->flags) &&
    MOBDB_FLAGS_GET_T(box1->flags) != MOBDB_FLAGS_GET_T(box2->flags))
    ereport(ERROR, (errcode(ERRCODE_INVALID_PARAMETER_VALUE),
      errmsg("The boxes must have at least one common dimension")));
}

/**
 * Ensures that the spatiotemporal box has XY dimension
 */
void
ensure_has_X_stbox(const STBOX *box)
{
  if (! MOBDB_FLAGS_GET_X(box->flags))
    ereport(ERROR, (errcode(ERRCODE_INVALID_PARAMETER_VALUE),
      errmsg("The box must have XY dimension")));
}

/**
 * Ensures that the spatiotemporal box has Z dimension
 */
void
ensure_has_Z_stbox(const STBOX *box)
{
  if (! MOBDB_FLAGS_GET_Z(box->flags))
    ereport(ERROR, (errcode(ERRCODE_INVALID_PARAMETER_VALUE),
      errmsg("The box must have Z dimension")));
}

/**
 * Ensures that the spatiotemporal box has T dimension
 */
void
ensure_has_T_stbox(const STBOX *box)
{
  if (! MOBDB_FLAGS_GET_T(box->flags))
    ereport(ERROR, (errcode(ERRCODE_INVALID_PARAMETER_VALUE),
      errmsg("The box must have time dimension")));
}

/**
 * Ensures that the temporal point has not Z dimension
 */
void
ensure_has_not_Z_tpoint(const Temporal *temp)
{
  if (MOBDB_FLAGS_GET_Z(temp->flags))
    ereport(ERROR, (errcode(ERRCODE_INVALID_PARAMETER_VALUE),
      errmsg("The temporal point cannot have Z dimension")));
}

/**
 * Ensures that the geometry/geography has not Z dimension
 */
void
ensure_has_not_Z_gs(const GSERIALIZED *gs)
{
  if (FLAGS_GET_Z(gs->flags))
    ereport(ERROR, (errcode(ERRCODE_INVALID_PARAMETER_VALUE),
      errmsg("Only geometries without Z dimension accepted")));
}

/**
 * Ensures that the geometry/geography has M dimension
 */
void
ensure_has_M_gs(const GSERIALIZED *gs)
{
  if (! FLAGS_GET_M(gs->flags))
    ereport(ERROR, (errcode(ERRCODE_INVALID_PARAMETER_VALUE),
      errmsg("Only geometries with M dimension accepted")));
}

/**
 * Ensures that the geometry/geography has not M dimension
 */
void
ensure_has_not_M_gs(const GSERIALIZED *gs)
{
  if (FLAGS_GET_M(gs->flags))
    ereport(ERROR, (errcode(ERRCODE_INVALID_PARAMETER_VALUE),
      errmsg("Only geometries without M dimension accepted")));
}

/**
 * Ensures that the geometry/geography is a point
 */
void
ensure_point_type(const GSERIALIZED *gs)
{
  if (gserialized_get_type(gs) != POINTTYPE)
    ereport(ERROR, (errcode(ERRCODE_INVALID_PARAMETER_VALUE),
      errmsg("Only point geometries accepted")));
}

/**
 * Ensures that the geometry/geography is not empty
 */
void
ensure_non_empty(const GSERIALIZED *gs)
{
  if (gserialized_is_empty(gs))
    ereport(ERROR, (errcode(ERRCODE_INVALID_PARAMETER_VALUE),
      errmsg("Only non-empty geometries accepted")));
}

/*****************************************************************************
 * Utility functions
 *****************************************************************************/

/*
 * Obtain a geometry/geography point from the GSERIALIZED WITHOUT creating
 * the corresponding LWGEOM. These functions constitute a **SERIOUS**
 * break of encapsulation but it is the only way to achieve reasonable
 * performance when manipulating mobility data.
 * The datum_* functions suppose that the GSERIALIZED has been already
 * detoasted. This is typically the case when the datum is within a Temporal*
 * that has been already detoasted with PG_GETARG_TEMPORAL*
 * The first variant (e.g. datum_get_point2d) is slower than the second (e.g.
 * datum_get_point2d_p) since the point is passed by value and thus the bytes
 * are copied. The second version is declared const because you aren't allowed
 * to modify the values, only read them.
 */

/**
 * Returns a 2D point from the serialized geometry
 */
const POINT2D *
gs_get_point2d_p(GSERIALIZED *gs)
{
  return (POINT2D *)((uint8_t*)gs->data + 8);
}

/**
 * Returns a 2D point from the datum
 */
POINT2D
datum_get_point2d(Datum geom)
{
  GSERIALIZED *gs = (GSERIALIZED *)DatumGetPointer(geom);
  POINT2D *point = (POINT2D *)((uint8_t*)gs->data + 8);
  return *point;
}

/**
 * Returns a pointer to a 2D point from the datum
 */
const POINT2D *
datum_get_point2d_p(Datum geom)
{
  GSERIALIZED *gs = (GSERIALIZED *)DatumGetPointer(geom);
  return (POINT2D *)((uint8_t*)gs->data + 8);
}

/**
 * Returns a 3DZ point from the serialized geometry
 */
const POINT3DZ *
gs_get_point3dz_p(GSERIALIZED *gs)
{
  return (POINT3DZ *)((uint8_t*)gs->data + 8);
}

/**
 * Returns a 3DZ point from the datum
 */
POINT3DZ
datum_get_point3dz(Datum geom)
{
  GSERIALIZED *gs = (GSERIALIZED *) DatumGetPointer(geom);
  POINT3DZ *point = (POINT3DZ *)((uint8_t*)gs->data + 8);
  return *point;
}

/**
 * Returns a pointer to a 3DZ point from the datum
 */
const POINT3DZ *
datum_get_point3dz_p(Datum geom)
{
  GSERIALIZED *gs = (GSERIALIZED *) DatumGetPointer(geom);
  return (POINT3DZ *)((uint8_t*)gs->data + 8);
}

/**
 * Returns a 4D point from the datum
 */
POINT4D
datum_get_point4d(Datum geom)
{
  GSERIALIZED *gs = (GSERIALIZED *) DatumGetPointer(geom);
  POINT4D *point = (POINT4D *)((uint8_t*)gs->data + 8);
  return *point;
}

/**
 * Returns true if the two points are equal
 */
bool
datum_point_eq(Datum geopoint1, Datum geopoint2)
{
  GSERIALIZED *gs1 = (GSERIALIZED *) DatumGetPointer(geopoint1);
  GSERIALIZED *gs2 = (GSERIALIZED *) DatumGetPointer(geopoint2);
  if (gserialized_get_srid(gs1) != gserialized_get_srid(gs2) ||
    FLAGS_GET_Z(gs1->flags) != FLAGS_GET_Z(gs2->flags) ||
    FLAGS_GET_GEODETIC(gs1->flags) != FLAGS_GET_GEODETIC(gs2->flags))
    return false;
  if (FLAGS_GET_Z(gs1->flags))
  {
    const POINT3DZ *point1 = gs_get_point3dz_p(gs1);
    const POINT3DZ *point2 = gs_get_point3dz_p(gs2);
    return point1->x == point2->x && point1->y == point2->y &&
      point1->z == point2->z;
  }
  else
  {
    const POINT2D *point1 = gs_get_point2d_p(gs1);
    const POINT2D *point2 = gs_get_point2d_p(gs2);
    return point1->x == point2->x && point1->y == point2->y;
  }
}

/**
 * Returns true encoded as a datum if the two points are equal
 */
Datum
datum2_point_eq(Datum geopoint1, Datum geopoint2)
{
  return BoolGetDatum(datum_point_eq(geopoint1, geopoint2));
}

/**
 * Returns true encoded as a datum if the two points are different
 */
Datum
datum2_point_ne(Datum geopoint1, Datum geopoint2)
{
  return BoolGetDatum(! datum_point_eq(geopoint1, geopoint2));
}

/**
 * Serialize a geometry/geography
 *
 *@pre It is supposed that the flags such as Z and geodetic have been
 * set up before by the calling function
 */
GSERIALIZED *
geo_serialize(LWGEOM *geom)
{
  size_t size;
  GSERIALIZED *result = gserialized_from_lwgeom(geom, &size);
  SET_VARSIZE(result, size);
  return result;
}

/**
 * Call the PostGIS transform function. We need to use the fcinfo cached
 * in the external functions stbox_transform and tpoint_transform
 */
Datum
datum_transform(Datum value, Datum srid)
{
  return CallerFInfoFunctionCall2(transform, (fetch_fcinfo())->flinfo,
    InvalidOid, value, srid);
}

/**
 * Call the PostGIS geometry_from_geography function
 */
static Datum
geog_to_geom(Datum value)
{
  return call_function1(geometry_from_geography, value);
}

/**
 * Call the PostGIS geography_from_geometry function
 */
static Datum
geom_to_geog(Datum value)
{
  return call_function1(geography_from_geometry, value);
}

/*****************************************************************************
 * Generic functions
 *****************************************************************************/

/**
 * Returns the 2D distance between the two geometries
 */
Datum
geom_distance2d(Datum geom1, Datum geom2)
{
  return call_function2(distance, geom1, geom2);
}

/**
 * Returns the 3D distance between the two geometries
 */
Datum
geom_distance3d(Datum geom1, Datum geom2)
{
  return call_function2(distance3d, geom1, geom2);
}

/**
 * Returns the distance between the two geographies
 */
Datum
geog_distance(Datum geog1, Datum geog2)
{
  return CallerFInfoFunctionCall2(geography_distance, (fetch_fcinfo())->flinfo,
    InvalidOid, geog1, geog2);
}

/**
 * Returns the 2D distance between the two geometric points
 */
Datum
pt_distance2d(Datum geom1, Datum geom2)
{
  const POINT2D *p1 = datum_get_point2d_p(geom1);
  const POINT2D *p2 = datum_get_point2d_p(geom2);
  return Float8GetDatum(distance2d_pt_pt(p1, p2));
}

/**
 * Returns the 3D distance between the two geometric points
 */
Datum
pt_distance3d(Datum geom1, Datum geom2)
{
  const POINT3DZ *p1 = datum_get_point3dz_p(geom1);
  const POINT3DZ *p2 = datum_get_point3dz_p(geom2);
  return Float8GetDatum(distance3d_pt_pt((POINT3D *)p1, (POINT3D *)p2));
}


/*****************************************************************************
 * Trajectory functions.
 *****************************************************************************/

/**
 * Assemble the set of points of a temporal instant set geometry point as a
 * single geometry.
 * @note Duplicate points are removed.
 */
static Datum
tgeompointi_trajectory(const TInstantSet *ti)
{
  /* Singleton instant set */
  if (ti->count == 1)
    return tinstant_value_copy(tinstantset_inst_n(ti, 0));

  LWPOINT **points = palloc(sizeof(LWPOINT *) * ti->count);
  /* Remove all duplicate points */
  TInstant *inst = tinstantset_inst_n(ti, 0);
  GSERIALIZED *gs = (GSERIALIZED *) DatumGetPointer(tinstant_value_ptr(inst));
  LWPOINT *value = lwgeom_as_lwpoint(lwgeom_from_gserialized(gs));
  points[0] = value;
  int k = 1;
  for (int i = 1; i < ti->count; i++)
  {
    inst = tinstantset_inst_n(ti, i);
    gs = (GSERIALIZED *) DatumGetPointer(tinstant_value_ptr(inst));
    value = lwgeom_as_lwpoint(lwgeom_from_gserialized(gs));
    bool found = false;
    for (int j = 0; j < k; j++)
    {
      if (lwpoint_same(value, points[j]) == LW_TRUE)
      {
        found = true;
        break;
      }
    }
    if (!found)
      points[k++] = value;
  }
  LWGEOM *lwresult;
  if (k == 1)
  {
    lwresult = (LWGEOM *) points[0];
  }
  else
  {
    lwresult = (LWGEOM *) lwcollection_construct(MULTIPOINTTYPE,
      points[0]->srid, NULL, (uint32_t) k, (LWGEOM **) points);
    for (int i = 0; i < k; i++)
      lwpoint_free(points[i]);
  }
  Datum result = PointerGetDatum(geo_serialize(lwresult));
  pfree(points);
  return result;
}

/**
 * Assemble the set of points of a temporal instant set as a
 * single geography/geography.
 */
Datum
tpointinstset_trajectory(const TInstantSet *ti)
{
  Datum result;
  if (MOBDB_FLAGS_GET_GEODETIC(ti->flags))
  {
    /* We only need to fill these parameters for tfunc_tinstantset */
    LiftedFunctionInfo lfinfo;
    lfinfo.func = (varfunc) &geog_to_geom;
    lfinfo.numparam = 1;
    lfinfo.restypid = type_oid(T_GEOMETRY);
    TInstantSet *tigeom = tfunc_tinstantset(ti, (Datum) NULL, lfinfo);
    Datum geomtraj = tgeompointi_trajectory(tigeom);
    result = call_function1(geography_from_geometry, geomtraj);
    pfree(DatumGetPointer(geomtraj));
  }
  else
    result = tgeompointi_trajectory(ti);
  return result;
}

/*****************************************************************************/

/**
 * Compute the trajectory from the two geometry points
 */
LWLINE *
geopoint_lwline(Datum value1, Datum value2)
{
  GSERIALIZED *gs1 = (GSERIALIZED *)DatumGetPointer(value1);
  GSERIALIZED *gs2 = (GSERIALIZED *)DatumGetPointer(value2);
  LWGEOM *geoms[2];
  geoms[0] = lwgeom_from_gserialized(gs1);
  geoms[1] = lwgeom_from_gserialized(gs2);
  LWLINE *result = lwline_from_lwgeom_array(geoms[0]->srid, 2, geoms);
  FLAGS_SET_Z(result->flags, FLAGS_GET_Z(geoms[0]->flags));
  FLAGS_SET_GEODETIC(result->flags, FLAGS_GET_GEODETIC(geoms[0]->flags));
  lwgeom_free(geoms[0]); lwgeom_free(geoms[1]);
  return result;
}

/**
 * Compute the trajectory from the two points
 *
 * @param[in] value1,value2 Points
 * @note Function called during normalization for determining whether three
 * consecutive points are collinear, for computing the temporal distance,
 * the temporal spatial relationships, etc.
 */
Datum
geopoint_line(Datum value1, Datum value2)
{
  LWGEOM *traj = (LWGEOM *)geopoint_lwline(value1, value2);
  GSERIALIZED *result = geo_serialize(traj);
  lwgeom_free(traj);
  return PointerGetDatum(result);
}

/*****************************************************************************/

/**
 * Compute a trajectory from a set of points. The result is either a line or
 * a multipoint depending on whether the interpolation is step or linear
 *
 * @param[in] lwpoints Array of points
 * @param[in] count Number of elements in the input array
 * @param[in] linear True when the interpolation is linear
 */
static Datum
lwpointarr_make_trajectory(LWGEOM **lwpoints, int count, bool linear)
{
  LWGEOM *lwgeom = linear ?
    (LWGEOM *) lwline_from_lwgeom_array(lwpoints[0]->srid,
      (uint32_t) count, lwpoints) :
    (LWGEOM *) lwcollection_construct(MULTIPOINTTYPE, lwpoints[0]->srid,
      NULL, (uint32_t) count, lwpoints);
  FLAGS_SET_Z(lwgeom->flags, FLAGS_GET_Z(lwpoints[0]->flags));
  FLAGS_SET_GEODETIC(lwgeom->flags, FLAGS_GET_GEODETIC(lwpoints[0]->flags));
  Datum result = PointerGetDatum(geo_serialize(lwgeom));
  pfree(lwgeom);
  return result;
}

/**
 * Compute the trajectory of an array of instants.
 *
 * @note This function is called by the constructor of a temporal sequence
 * and returns a single Datum which is a geometry/geography.
 * Since the composing points have been already validated in the constructor
 * there is no verification of the input in this function, in particular
 * for geographies it is supposed that the composing points are geodetic
 *
 * @param[in] instants Array of temporal instants
 * @param[in] count Number of elements in the input array
 * @param[in] linear True when the interpolation is linear
 */
Datum
tpointseq_make_trajectory(TInstant **instants, int count, bool linear)
{
  LWPOINT **points = palloc(sizeof(LWPOINT *) * count);
  LWPOINT *lwpoint;
  Datum value;
  GSERIALIZED *gs;
  int k;
  if (linear)
  {
    /* Remove two consecutive points if they are equal */
    value = tinstant_value(instants[0]);
    gs = (GSERIALIZED *) DatumGetPointer(value);
    points[0] = lwgeom_as_lwpoint(lwgeom_from_gserialized(gs));
    k = 1;
    for (int i = 1; i < count; i++)
    {
      value = tinstant_value(instants[i]);
      gs = (GSERIALIZED *) DatumGetPointer(value);
      lwpoint = lwgeom_as_lwpoint(lwgeom_from_gserialized(gs));
      if (! lwpoint_same(lwpoint, points[k - 1]))
        points[k++] = lwpoint;
    }
  }
  else
  {
     /* Remove all duplicate points */
    k = 0;
    for (int i = 0; i < count; i++)
    {
      value = tinstant_value(instants[i]);
      gs = (GSERIALIZED *) DatumGetPointer(value);
      lwpoint = lwgeom_as_lwpoint(lwgeom_from_gserialized(gs));
      bool found = false;
      for (int j = 0; j < k; j++)
      {
        if (lwpoint_same(lwpoint, points[j]) == LW_TRUE)
        {
          found = true;
          break;
        }
      }
      if (!found)
        points[k++] = lwpoint;
    }
  }
  Datum result = (k == 1) ?
    PointerGetDatum(geo_serialize((LWGEOM *)points[0])) :
    lwpointarr_make_trajectory((LWGEOM **)points, k, linear);
  for (int i = 0; i < k; i++)
    lwpoint_free(points[i]);
  pfree(points);
  return result;
}

/**
 * Returns the precomputed trajectory of a temporal sequence point
 */
Datum
tpointseq_trajectory(const TSequence *seq)
{
  void *traj = (char *)(&seq->offsets[seq->count + 2]) +   /* start of data */
    seq->offsets[seq->count + 1];            /* offset */
  return PointerGetDatum(traj);
}

/**
 * Copy the precomputed trajectory of a temporal sequence point
 */
Datum
tpointseq_trajectory_copy(const TSequence *seq)
{
  void *traj = (char *)(&seq->offsets[seq->count + 2]) +   /* start of data */
      seq->offsets[seq->count + 1];          /* offset */
  return PointerGetDatum(gserialized_copy(traj));
}

/*****************************************************************************/

/**
 * Returns the trajectory of a temporal geography point with sequence set
 * duration from the precomputed trajectories of its composing segments.
 *
 * @note The resulting trajectory must be freed by the calling function.
 * The function removes duplicates points.
 */
static Datum
tgeompoints_trajectory(const TSequenceSet *ts)
{
  /* Singleton sequence set */
  if (ts->count == 1)
    return tpointseq_trajectory_copy(tsequenceset_seq_n(ts, 0));

  LWPOINT **points = palloc(sizeof(LWPOINT *) * ts->totalcount);
  LWGEOM **geoms = palloc(sizeof(LWGEOM *) * ts->count);
  int k = 0, l = 0;
  for (int i = 0; i < ts->count; i++)
  {
    Datum traj = tpointseq_trajectory(tsequenceset_seq_n(ts, i));
    GSERIALIZED *gstraj = (GSERIALIZED *)DatumGetPointer(traj);
    LWPOINT *lwpoint;
    if (gserialized_get_type(gstraj) == POINTTYPE)
    {
      lwpoint = lwgeom_as_lwpoint(lwgeom_from_gserialized(gstraj));
      bool found = false;
      for (int j = 0; j < l; j++)
      {
        if (lwpoint_same(lwpoint, points[j]) == LW_TRUE)
        {
          found = true;
          break;
        }
      }
      if (!found)
        points[l++] = lwpoint;
    }
    else if (gserialized_get_type(gstraj) == MULTIPOINTTYPE)
    {
      LWMPOINT *lwmpoint = lwgeom_as_lwmpoint(lwgeom_from_gserialized(gstraj));
      int count = lwmpoint->ngeoms;
      for (int m = 0; m < count; m++)
      {
        lwpoint = lwmpoint->geoms[m];
        bool found = false;
        for (int j = 0; j < l; j++)
        {
          if (lwpoint_same(lwpoint, points[j]) == LW_TRUE)
            {
              found = true;
              break;
            }
        }
        if (!found)
          points[l++] = lwpoint;
      }
    }
    /* gserialized_get_type(gstraj) == LINETYPE */
    else
    {
      geoms[k++] = lwgeom_from_gserialized(gstraj);
    }
  }
  Datum result;
  if (k == 0)
  {
    /* Only points */
    if (l == 1)
      result = PointerGetDatum(geo_serialize((LWGEOM *)points[0]));
    else
      result = lwpointarr_make_trajectory((LWGEOM **)points, l, false);
  }
  else if (l == 0)
  {
    /* Only lines */
    /* k > 1 since otherwise it is a singleton sequence set and this case
     * was taken care at the begining of the function */
    // TODO add the bounding box instead of ask PostGIS to compute it again
    // GBOX *box = stbox_to_gbox(tsequence_bbox_ptr(seq));
    LWGEOM *coll = (LWGEOM *) lwcollection_construct(MULTILINETYPE,
      geoms[0]->srid, NULL, (uint32_t) k, geoms);
    result = PointerGetDatum(geo_serialize(coll));
    /* We cannot lwgeom_free(geoms[i] or lwgeom_free(coll) */
  }
  else
  {
    /* Both points and lines */
    if (l == 1)
      geoms[k++] = (LWGEOM *)points[0];
    else
    {
      geoms[k++] = (LWGEOM *) lwcollection_construct(MULTIPOINTTYPE,
        points[0]->srid, NULL, (uint32_t) l, (LWGEOM **) points);
      for (int i = 0; i < l; i++)
        lwpoint_free(points[i]);
    }
    // TODO add the bounding box instead of ask PostGIS to compute it again
    // GBOX *box = stbox_to_gbox(tsequence_bbox_ptr(seq));
    LWGEOM *coll = (LWGEOM *) lwcollection_construct(COLLECTIONTYPE,
      geoms[0]->srid, NULL, (uint32_t) k, geoms);
    result = PointerGetDatum(geo_serialize(coll));
  }
  pfree(points); pfree(geoms);
  return result;
}

/**
 * Returns the trajectory of a temporal geography point with sequence set
 * duration
 */
static Datum
tgeogpoints_trajectory(const TSequenceSet *ts)
{
  /* We only need to fill these parameters for tfunc_tsequenceset */
  LiftedFunctionInfo lfinfo;
  lfinfo.func = (varfunc) &geog_to_geom;
  lfinfo.numparam = 1;
  lfinfo.restypid = type_oid(T_GEOMETRY);
  TSequenceSet *tsgeom = tfunc_tsequenceset(ts, (Datum) NULL, lfinfo);
  Datum geomtraj = tgeompoints_trajectory(tsgeom);
  Datum result = call_function1(geography_from_geometry, geomtraj);
  pfree(DatumGetPointer(geomtraj));
  return result;
}

/**
 * Returns the trajectory of a temporal sequence set point
 */
Datum
tpointseqset_trajectory(const TSequenceSet *ts)
{
  return MOBDB_FLAGS_GET_GEODETIC(ts->flags) ?
    tgeogpoints_trajectory(ts) : tgeompoints_trajectory(ts);
}

/*****************************************************************************/

/**
 * Returns the trajectory of a temporal point (dispatch function)
 */
Datum
tpoint_trajectory_internal(const Temporal *temp)
{
  Datum result;
  ensure_valid_duration(temp->duration);
  if (temp->duration == INSTANT)
    result = tinstant_value_copy((TInstant *)temp);
  else if (temp->duration == INSTANTSET)
    result = tpointinstset_trajectory((TInstantSet *)temp);
  else if (temp->duration == SEQUENCE)
    result = tpointseq_trajectory_copy((TSequence *)temp);
  else /* temp->duration == SEQUENCESET */
    result = tpointseqset_trajectory((TSequenceSet *)temp);
  return result;
}

PG_FUNCTION_INFO_V1(tpoint_trajectory);
/**
 * Returns the trajectory of a temporal point
 */
PGDLLEXPORT Datum
tpoint_trajectory(PG_FUNCTION_ARGS)
{
  Temporal *temp = PG_GETARG_TEMPORAL(0);
  Datum result = tpoint_trajectory_internal(temp);
  PG_FREE_IF_COPY(temp, 0);
  PG_RETURN_DATUM(result);
}

/*****************************************************************************
 * Functions for spatial reference systems
 *****************************************************************************/

PG_FUNCTION_INFO_V1(stbox_srid);
/**
 * Returns the SRID of the spatiotemporal box
 */
PGDLLEXPORT Datum
stbox_srid(PG_FUNCTION_ARGS)
{
  STBOX *box = PG_GETARG_STBOX_P(0);
  PG_RETURN_INT32(box->srid);
}

PG_FUNCTION_INFO_V1(stbox_set_srid);
/**
 * Sets the SRID of the spatiotemporal box
 */
PGDLLEXPORT Datum
stbox_set_srid(PG_FUNCTION_ARGS)
{
  STBOX *box = PG_GETARG_STBOX_P(0);
  int32 srid = PG_GETARG_INT32(1);
  STBOX *result = stbox_copy(box);
  result->srid = srid;
  PG_RETURN_POINTER(result);
}

/*****************************************************************************/

/**
 * Returns the SRID of a temporal instant point
 */
int
tpointinst_srid(const TInstant *inst)
{
  GSERIALIZED *gs = (GSERIALIZED *)DatumGetPointer(tinstant_value_ptr(inst));
  return gserialized_get_srid(gs);
}

/**
 * Returns the SRID of a temporal instant set point
 */
int
tpointinstset_srid(const TInstantSet *ti)
{
  STBOX *box = tinstantset_bbox_ptr(ti);
  return box->srid;
}

/**
 * Returns the SRID of a temporal sequence point
 */
int
tpointseq_srid(const TSequence *seq)
{
  STBOX *box = tsequence_bbox_ptr(seq);
  return box->srid;
}

/**
 * Returns the SRID of a temporal sequence set point
 */
int
tpointseqset_srid(const TSequenceSet *ts)
{
  STBOX *box = tsequenceset_bbox_ptr(ts);
  return box->srid;
}

/**
 * Returns the SRID of a temporal point (dispatch function)
 */
int
tpoint_srid_internal(const Temporal *temp)
{
  int result;
  ensure_valid_duration(temp->duration);
  if (temp->duration == INSTANT)
    result = tpointinst_srid((TInstant *)temp);
  else if (temp->duration == INSTANTSET)
    result = tpointinstset_srid((TInstantSet *)temp);
  else if (temp->duration == SEQUENCE)
    result = tpointseq_srid((TSequence *)temp);
  else /* temp->duration == SEQUENCESET */
    result = tpointseqset_srid((TSequenceSet *)temp);
  return result;
}

PG_FUNCTION_INFO_V1(tpoint_srid);
/**
 * Returns the SRID of a temporal point
 */
PGDLLEXPORT Datum
tpoint_srid(PG_FUNCTION_ARGS)
{
  Temporal *temp = PG_GETARG_TEMPORAL(0);
  int result = tpoint_srid_internal(temp);
  PG_FREE_IF_COPY(temp, 0);
  PG_RETURN_INT32(result);
}

/*****************************************************************************/

/**
 * Set the SRID of a temporal instant point
 */
static TInstant *
tpointinst_set_srid(TInstant *inst, int32 srid)
{
  TInstant *result = tinstant_copy(inst);
  GSERIALIZED *gs = (GSERIALIZED *)DatumGetPointer(tinstant_value_ptr(result));
  gserialized_set_srid(gs, srid);
  return result;
}

/**
 * Set the SRID of a temporal instant set point
 */
static TInstantSet *
tpointinstset_set_srid(TInstantSet *ti, int32 srid)
{
  TInstantSet *result = tinstantset_copy(ti);
  for (int i = 0; i < ti->count; i++)
  {
    TInstant *inst = tinstantset_inst_n(result, i);
    GSERIALIZED *gs = (GSERIALIZED *)DatumGetPointer(tinstant_value_ptr(inst));
    gserialized_set_srid(gs, srid);
  }
  STBOX *box = tinstantset_bbox_ptr(result);
  box->srid = srid;
  return result;
}

/**
 * Set the SRID of a temporal sequence point
 */
static TSequence *
tpointseq_set_srid(TSequence *seq, int32 srid)
{
  TSequence *result = tsequence_copy(seq);
  for (int i = 0; i < seq->count; i++)
  {
    TInstant *inst = tsequence_inst_n(result, i);
    GSERIALIZED *gs = (GSERIALIZED *)DatumGetPointer(tinstant_value_ptr(inst));
    gserialized_set_srid(gs, srid);
  }
  STBOX *box = tsequence_bbox_ptr(result);
  box->srid = srid;
  return result;
}

/**
 * Set the SRID of a temporal sequence set point
 */
static TSequenceSet *
tpointseqset_set_srid(TSequenceSet *ts, int32 srid)
{
  TSequenceSet *result = tsequenceset_copy(ts);
  for (int i = 0; i < ts->count; i++)
  {
    TSequence *seq = tsequenceset_seq_n(result, i);
    for (int j = 0; j < seq->count; j++)
    {
      TInstant *inst = tsequence_inst_n(seq, j);
      GSERIALIZED *gs = (GSERIALIZED *)DatumGetPointer(tinstant_value_ptr(inst));
      gserialized_set_srid(gs, srid);
    }
  }
  STBOX *box = tsequenceset_bbox_ptr(result);
  box->srid = srid;
  return result;
}

/**
 * Set the SRID of a temporal point (dispatch function)
 */
Temporal *
tpoint_set_srid_internal(Temporal *temp, int32 srid)
{
  Temporal *result;
  if (temp->duration == INSTANT)
    result = (Temporal *)tpointinst_set_srid((TInstant *)temp, srid);
  else if (temp->duration == INSTANTSET)
    result = (Temporal *)tpointinstset_set_srid((TInstantSet *)temp, srid);
  else if (temp->duration == SEQUENCE)
    result = (Temporal *)tpointseq_set_srid((TSequence *)temp, srid);
  else /* temp->duration == SEQUENCESET */
    result = (Temporal *)tpointseqset_set_srid((TSequenceSet *)temp, srid);

  assert(result != NULL);
  return result;
}

PG_FUNCTION_INFO_V1(tpoint_set_srid);
/**
 * Set the SRID of a temporal point
 */
PGDLLEXPORT Datum
tpoint_set_srid(PG_FUNCTION_ARGS)
{
  Temporal *temp = PG_GETARG_TEMPORAL(0);
  int32 srid = PG_GETARG_INT32(1);
  Temporal *result = tpoint_set_srid_internal(temp, srid);
  PG_FREE_IF_COPY(temp, 0);
  PG_RETURN_POINTER(result);
}

/*****************************************************************************/

PG_FUNCTION_INFO_V1(stbox_transform);
/**
 * Transform a spatiotemporal box into another spatial reference system
 */
PGDLLEXPORT Datum
stbox_transform(PG_FUNCTION_ARGS)
{
  STBOX *box = PG_GETARG_STBOX_P(0);
  Datum srid = PG_GETARG_DATUM(1);
  ensure_has_X_stbox(box);
  STBOX *result = stbox_copy(box);
  result->srid = DatumGetInt32(srid);
  bool hasz = MOBDB_FLAGS_GET_Z(box->flags);
  bool geodetic = MOBDB_FLAGS_GET_GEODETIC(box->flags);
  LWPOINT *ptmin, *ptmax;
  if (hasz)
  {
    ptmin = lwpoint_make3dz(box->srid, box->xmin, box->ymin, box->zmin);
    ptmax = lwpoint_make3dz(box->srid, box->xmax, box->ymax, box->zmax);
  }
  else
  {
    ptmin = lwpoint_make2d(box->srid, box->xmin, box->ymin);
    ptmax = lwpoint_make2d(box->srid, box->xmax, box->ymax);
  }
  lwgeom_set_geodetic((LWGEOM *)ptmin, geodetic);
  lwgeom_set_geodetic((LWGEOM *)ptmax, geodetic);
  Datum min = PointerGetDatum(geo_serialize((LWGEOM *)ptmin));
  Datum max = PointerGetDatum(geo_serialize((LWGEOM *)ptmax));
  /* Store fcinfo into a global variable */
  store_fcinfo(fcinfo);
  Datum min1 = datum_transform(min, srid);
  Datum max1 = datum_transform(max, srid);
  if (hasz)
  {
    const POINT3DZ *ptmin1 = datum_get_point3dz_p(min1);
    const POINT3DZ *ptmax1 = datum_get_point3dz_p(max1);
    result->xmin = ptmin1->x;
    result->ymin = ptmin1->y;
    result->zmin = ptmin1->z;
    result->xmax = ptmax1->x;
    result->ymax = ptmax1->y;
    result->zmax = ptmax1->z;
  }
  else
  {
    const POINT2D *ptmin1 = datum_get_point2d_p(min1);
    const POINT2D *ptmax1 = datum_get_point2d_p(max1);
    result->xmin = ptmin1->x;
    result->ymin = ptmin1->y;
    result->xmax = ptmax1->x;
    result->ymax = ptmax1->y;
  }
  lwpoint_free(ptmin); lwpoint_free(ptmax);
  pfree(DatumGetPointer(min)); pfree(DatumGetPointer(max));
  pfree(DatumGetPointer(min1)); pfree(DatumGetPointer(max1));
  PG_RETURN_POINTER(result);
}

/*****************************************************************************/

/**
 * Transform a temporal instant point into another spatial reference system
 */
TInstant *
tpointinst_transform(const TInstant *inst, Datum srid)
{
  Datum geo = datum_transform(tinstant_value(inst), srid);
  TInstant *result = tinstant_make(geo, inst->t, inst->valuetypid);
  pfree(DatumGetPointer(geo));
  return result;
}

/**
 * Transform a temporal instant set point into another spatial reference system
 */
static TInstantSet *
tpointinstset_transform(const TInstantSet *ti, Datum srid)
{
  TInstant *inst;

  /* Singleton instant set */
  if (ti->count == 1)
  {
    inst = tpointinst_transform(tinstantset_inst_n(ti, 0), srid);
    TInstantSet *result = tinstantset_make(&inst, 1);
    pfree(inst);
    return result;
  }

  /* General case */
  LWGEOM **points = palloc(sizeof(LWGEOM *) * ti->count);
  for (int i = 0; i < ti->count; i++)
  {
    Datum value = tinstant_value(tinstantset_inst_n(ti, i));
    GSERIALIZED *gsvalue = (GSERIALIZED *) DatumGetPointer(value);
    points[i] = lwgeom_from_gserialized(gsvalue);
  }
  Datum multipoint = lwpointarr_make_trajectory(points, ti->count, false);
  Datum transf = datum_transform(multipoint, srid);
  GSERIALIZED *gs = (GSERIALIZED *) PG_DETOAST_DATUM(transf);
  LWMPOINT *lwmpoint = lwgeom_as_lwmpoint(lwgeom_from_gserialized(gs));
  TInstant **instants = palloc(sizeof(TInstant *) * ti->count);
  for (int i = 0; i < ti->count; i++)
  {
    Datum point = PointerGetDatum(geo_serialize((LWGEOM *) (lwmpoint->geoms[i])));
    inst = tinstantset_inst_n(ti, i);
    instants[i] = tinstant_make(point, inst->t, inst->valuetypid);
    pfree(DatumGetPointer(point));
  }
  for (int i = 0; i < ti->count; i++)
    lwpoint_free((LWPOINT *) points[i]);
  pfree(points);
  pfree(DatumGetPointer(multipoint)); pfree(DatumGetPointer(transf));
  POSTGIS_FREE_IF_COPY_P(gs, DatumGetPointer(gs));
  lwmpoint_free(lwmpoint);

  return tinstantset_make_free(instants, ti->count);
}

/**
 * Transform a temporal sequence point into another spatial reference system
 */
static TSequence *
tpointseq_transform(const TSequence *seq, Datum srid)
{
  bool linear = MOBDB_FLAGS_GET_LINEAR(seq->flags);

  /* Instantaneous sequence */
  if (seq->count == 1)
  {
    TInstant *inst = tpointinst_transform(tsequence_inst_n(seq, 0), srid);
    TSequence *result = tinstant_to_tsequence(inst, linear);
    pfree(inst);
    return result;
  }

  /* General case */
  LWGEOM **points = palloc(sizeof(LWGEOM *) * seq->count);
  for (int i = 0; i < seq->count; i++)
  {
    Datum value = tinstant_value(tsequence_inst_n(seq, i));
    GSERIALIZED *gsvalue = (GSERIALIZED *)DatumGetPointer(value);
    points[i] = lwgeom_from_gserialized(gsvalue);
  }
  Datum multipoint = lwpointarr_make_trajectory(points, seq->count, false);
  Datum transf = datum_transform(multipoint, srid);
  GSERIALIZED *gs = (GSERIALIZED *) PG_DETOAST_DATUM(transf);
  LWMPOINT *lwmpoint = lwgeom_as_lwmpoint(lwgeom_from_gserialized(gs));
  TInstant **instants = palloc(sizeof(TInstant *) * seq->count);
  for (int i = 0; i < seq->count; i++)
  {
    Datum point = PointerGetDatum(geo_serialize((LWGEOM *) (lwmpoint->geoms[i])));
    TInstant *inst = tsequence_inst_n(seq, i);
    instants[i] = tinstant_make(point, inst->t, inst->valuetypid);
    pfree(DatumGetPointer(point));
  }

  for (int i = 0; i < seq->count; i++)
    lwpoint_free((LWPOINT *) points[i]);
  pfree(points);
  pfree(DatumGetPointer(multipoint)); pfree(DatumGetPointer(transf));
  POSTGIS_FREE_IF_COPY_P(gs, DatumGetPointer(gs));
  lwmpoint_free(lwmpoint);

  return tsequence_make_free(instants, seq->count,
    seq->period.lower_inc, seq->period.upper_inc, linear, NORMALIZE_NO);
}

/**
 * Transform a temporal sequence set point into another spatial reference system
 *
 * @note In order to do a SINGLE call to the PostGIS transform function we do
 * not iterate through the sequences and call the transform for the sequence.
 */
static TSequenceSet *
tpointseqset_transform(const TSequenceSet *ts, Datum srid)
{
  /* Singleton sequence set */
  if (ts->count == 1)
  {
    TSequence *seq = tpointseq_transform(tsequenceset_seq_n(ts, 0), srid);
    TSequenceSet *result = tsequence_to_tsequenceset(seq);
    pfree(seq);
    return result;
  }

  /* General case */
  int k = 0;
  LWGEOM **points = palloc(sizeof(LWGEOM *) * ts->totalcount);
  int maxcount = -1; /* number of instants of the longest sequence */
  for (int i = 0; i < ts->count; i++)
  {
    TSequence *seq = tsequenceset_seq_n(ts, i);
    maxcount = Max(maxcount, seq->count);
    for (int j = 0; j < seq->count; j++)
    {
      Datum value = tinstant_value(tsequence_inst_n(seq, j));
      GSERIALIZED *gsvalue = (GSERIALIZED *)DatumGetPointer(value);
      points[k++] = lwgeom_from_gserialized(gsvalue);
    }
  }
  Datum multipoint = lwpointarr_make_trajectory(points, ts->totalcount, false);
  Datum transf = datum_transform(multipoint, srid);
  GSERIALIZED *gs = (GSERIALIZED *) PG_DETOAST_DATUM(transf);
  LWMPOINT *lwmpoint = lwgeom_as_lwmpoint(lwgeom_from_gserialized(gs));
  TSequence **sequences = palloc(sizeof(TSequence *) * ts->count);
  TInstant **instants = palloc(sizeof(TInstant *) * maxcount);
  bool linear = MOBDB_FLAGS_GET_LINEAR(ts->flags);
  k = 0;
  for (int i = 0; i < ts->count; i++)
  {
    TSequence *seq = tsequenceset_seq_n(ts, i);
    for (int j = 0; j < seq->count; j++)
    {
      Datum point = PointerGetDatum(geo_serialize((LWGEOM *) (lwmpoint->geoms[k++])));
      TInstant *inst = tsequence_inst_n(seq, j);
      instants[j] = tinstant_make(point, inst->t, inst->valuetypid);
      pfree(DatumGetPointer(point));
    }
    sequences[i] = tsequence_make(instants, seq->count,
      seq->period.lower_inc, seq->period.upper_inc, linear, NORMALIZE_NO);
    for (int j = 0; j < seq->count; j++)
      pfree(instants[j]);
  }
  TSequenceSet *result = tsequenceset_make_free(sequences, ts->count, NORMALIZE_NO);
  for (int i = 0; i < ts->totalcount; i++)
    lwpoint_free((LWPOINT *) points[i]);
  pfree(points); pfree(instants);
  pfree(DatumGetPointer(multipoint)); pfree(DatumGetPointer(transf));
  POSTGIS_FREE_IF_COPY_P(gs, DatumGetPointer(gs));
  lwmpoint_free(lwmpoint);
  return result;
}

PG_FUNCTION_INFO_V1(tpoint_transform);
/**
 * Transform a temporal point into another spatial reference system
 */
PGDLLEXPORT Datum
tpoint_transform(PG_FUNCTION_ARGS)
{
  Temporal *temp = PG_GETARG_TEMPORAL(0);
  Datum srid = PG_GETARG_DATUM(1);
  /* Store fcinfo into a global variable */
  store_fcinfo(fcinfo);

  Temporal *result;
  ensure_valid_duration(temp->duration);
  if (temp->duration == INSTANT)
    result = (Temporal *) tpointinst_transform((TInstant *)temp, srid);
  else if (temp->duration == INSTANTSET)
    result = (Temporal *) tpointinstset_transform((TInstantSet *)temp, srid);
  else if (temp->duration == SEQUENCE)
    result = (Temporal *) tpointseq_transform((TSequence *)temp, srid);
  else /* temp->duration == SEQUENCESET */
    result = (Temporal *) tpointseqset_transform((TSequenceSet *)temp, srid);
  PG_FREE_IF_COPY(temp, 0);
  PG_RETURN_POINTER(result);
}

/*****************************************************************************
 * Cast functions
 * Notice that a geometry point and a geography point are of different size
 * since the geography point keeps a bounding box
 *****************************************************************************/

PG_FUNCTION_INFO_V1(tgeompoint_to_tgeogpoint);
/**
 * Transform the geometry to a geography
 */
PGDLLEXPORT Datum
tgeompoint_to_tgeogpoint(PG_FUNCTION_ARGS)
{
  Temporal *temp = PG_GETARG_TEMPORAL(0);
  /* We only need to fill these parameters for tfunc_temporal */
  LiftedFunctionInfo lfinfo;
  lfinfo.func = (varfunc) &geom_to_geog;
  lfinfo.numparam = 1;
  lfinfo.restypid = type_oid(T_GEOGRAPHY);
  Temporal *result = tfunc_temporal(temp, (Datum) NULL, lfinfo);
  PG_FREE_IF_COPY(temp, 0);
  PG_RETURN_POINTER(result);
}

PG_FUNCTION_INFO_V1(tgeogpoint_to_tgeompoint);
/**
 * Transform the geography to a geometry
 */
PGDLLEXPORT Datum
tgeogpoint_to_tgeompoint(PG_FUNCTION_ARGS)
{
  Temporal *temp = PG_GETARG_TEMPORAL(0);
  /* We only need to fill these parameters for tfunc_temporal */
  LiftedFunctionInfo lfinfo;
  lfinfo.func = (varfunc) &geog_to_geom;
  lfinfo.numparam = 1;
  lfinfo.restypid = type_oid(T_GEOMETRY);
  Temporal *result = tfunc_temporal(temp, (Datum) NULL, lfinfo);
  PG_FREE_IF_COPY(temp, 0);
  PG_RETURN_POINTER(result);
}

/*****************************************************************************
 * Set precision of the coordinates.
 *****************************************************************************/

/**
 * Set the precision of the point coordinates to the number
 * of decimal places
 */
static Datum
datum_set_precision(Datum value, Datum prec)
{
  GSERIALIZED *gs = (GSERIALIZED *)DatumGetPointer(value);
  int srid = gserialized_get_srid(gs);
  LWPOINT *lwpoint;
  if (FLAGS_GET_Z(gs->flags))
  {
    const POINT3DZ *point = gs_get_point3dz_p(gs);
    double x = DatumGetFloat8(datum_round(Float8GetDatum(point->x), prec));
    double y = DatumGetFloat8(datum_round(Float8GetDatum(point->y), prec));
    double z = DatumGetFloat8(datum_round(Float8GetDatum(point->z), prec));
    lwpoint = lwpoint_make3dz(srid, x, y, z);
  }
  else
  {
    const POINT2D *point = gs_get_point2d_p(gs);
    double x = DatumGetFloat8(datum_round(Float8GetDatum(point->x), prec));
    double y = DatumGetFloat8(datum_round(Float8GetDatum(point->y), prec));
    lwpoint = lwpoint_make2d(srid, x, y);
  }
  bool geodetic = FLAGS_GET_GEODETIC(gs->flags);
  FLAGS_SET_GEODETIC(lwpoint->flags, geodetic);
  GSERIALIZED *result = geo_serialize((LWGEOM *) lwpoint);
  pfree(lwpoint);
  return PointerGetDatum(result);
}

PG_FUNCTION_INFO_V1(tpoint_set_precision);
/**
 * Set the precision of the coordinates of the temporal point to the number
 * of decimal places
 */
PGDLLEXPORT Datum
tpoint_set_precision(PG_FUNCTION_ARGS)
{
  Temporal *temp = PG_GETARG_TEMPORAL(0);
  Datum size = PG_GETARG_DATUM(1);
  /* We only need to fill these parameters for tfunc_temporal */
  LiftedFunctionInfo lfinfo;
  lfinfo.func = (varfunc) &datum_set_precision;
  lfinfo.numparam = 2;
  lfinfo.restypid = temp->valuetypid;
  Temporal *result = tfunc_temporal(temp, size, lfinfo);
  PG_FREE_IF_COPY(temp, 0);
  PG_RETURN_POINTER(result);
}

/*****************************************************************************
 * Length functions
 *****************************************************************************/

/**
 * Returns the length traversed by the temporal sequence point
 */
static double
tpointseq_length(const TSequence *seq)
{
  assert(MOBDB_FLAGS_GET_LINEAR(seq->flags));
  Datum traj = tpointseq_trajectory(seq);
  GSERIALIZED *gstraj = (GSERIALIZED *)DatumGetPointer(traj);
  if (gserialized_get_type(gstraj) == POINTTYPE)
    return 0;

  /* We are sure that the trajectory is a line */
  double result = MOBDB_FLAGS_GET_GEODETIC(seq->flags) ?
    DatumGetFloat8(call_function2(geography_length, traj,
      BoolGetDatum(true))) :
    /* The next function call works for 2D and 3D */
    DatumGetFloat8(call_function1(LWGEOM_length_linestring, traj));
  return result;
}

/**
 * Returns the length traversed by the temporal sequence set point
 */
static double
tpointseqset_length(const TSequenceSet *ts)
{
  assert(MOBDB_FLAGS_GET_LINEAR(ts->flags));
  double result = 0;
  for (int i = 0; i < ts->count; i++)
    result += tpointseq_length(tsequenceset_seq_n(ts, i));
  return result;
}

PG_FUNCTION_INFO_V1(tpoint_length);
/**
 * Returns the length traversed by the temporal sequence (set) point
 */
PGDLLEXPORT Datum
tpoint_length(PG_FUNCTION_ARGS)
{
  Temporal *temp = PG_GETARG_TEMPORAL(0);
  double result = 0.0;
  ensure_valid_duration(temp->duration);
  if (temp->duration == INSTANT || temp->duration == INSTANTSET ||
    ! MOBDB_FLAGS_GET_LINEAR(temp->flags))
    ;
  else if (temp->duration == SEQUENCE)
    result = tpointseq_length((TSequence *)temp);
  else /* temp->duration == SEQUENCESET */
    result = tpointseqset_length((TSequenceSet *)temp);
  PG_FREE_IF_COPY(temp, 0);
  PG_RETURN_FLOAT8(result);
}

/*****************************************************************************/

/**
 * Returns the cumulative length traversed by the temporal instant point
 */
static TInstant *
tpointinst_cumulative_length(const TInstant *inst)
{
  return tinstant_make(Float8GetDatum(0.0), inst->t, FLOAT8OID);
}

/**
 * Returns the cumulative length traversed by the temporal instant set point
 */
static TInstantSet *
tpointinstset_cumulative_length(const TInstantSet *ti)
{
  TInstant **instants = palloc(sizeof(TInstant *) * ti->count);
  Datum length = Float8GetDatum(0.0);
  for (int i = 0; i < ti->count; i++)
  {
    TInstant *inst = tinstantset_inst_n(ti, i);
    instants[i] = tinstant_make(length, inst->t, FLOAT8OID);
  }
  return tinstantset_make_free(instants, ti->count);
}

/**
 * Returns the cumulative length traversed by the temporal sequence point
 */
static TSequence *
tpointseq_cumulative_length(const TSequence *seq, double prevlength)
{
  bool linear = MOBDB_FLAGS_GET_LINEAR(seq->flags);

  /* Instantaneous sequence */
  if (seq->count == 1)
  {
    TInstant *inst = tsequence_inst_n(seq, 0);
    TInstant *inst1 = tinstant_make(Float8GetDatum(0), inst->t,
      FLOAT8OID);
    TSequence *result = tinstant_to_tsequence(inst1, linear);
    pfree(inst1);
    return result;
  }

  TInstant **instants = palloc(sizeof(TInstant *) * seq->count);
  /* Stepwise interpolation */
  if (! linear)
  {
    Datum length = Float8GetDatum(0.0);
    for (int i = 0; i < seq->count; i++)
    {
      TInstant *inst = tsequence_inst_n(seq, i);
      instants[i] = tinstant_make(length, inst->t, FLOAT8OID);
    }
  }
  else
  /* Linear interpolation */
  {
    Datum (*func)(Datum, Datum);
    if (MOBDB_FLAGS_GET_GEODETIC(seq->flags))
      func = &geog_distance;
    else
      func = MOBDB_FLAGS_GET_Z(seq->flags) ? &pt_distance3d :
        &pt_distance2d;

    TInstant *inst1 = tsequence_inst_n(seq, 0);
    Datum value1 = tinstant_value(inst1);
    double length = prevlength;
    instants[0] = tinstant_make(Float8GetDatum(length), inst1->t,
        FLOAT8OID);
    for (int i = 1; i < seq->count; i++)
    {
      TInstant *inst2 = tsequence_inst_n(seq, i);
      Datum value2 = tinstant_value(inst2);
      if (datum_ne(value1, value2, inst1->valuetypid))
        length += DatumGetFloat8(func(value1, value2));
      instants[i] = tinstant_make(Float8GetDatum(length), inst2->t,
        FLOAT8OID);
      inst1 = inst2;
      value1 = value2;
    }
  }
  TSequence *result = tsequence_make(instants, seq->count,
    seq->period.lower_inc, seq->period.upper_inc, linear, NORMALIZE);

  for (int i = 1; i < seq->count; i++)
    pfree(instants[i]);
  pfree(instants);

  return result;
}

/**
 * Returns the cumulative length traversed by the temporal sequence set point
 */
static TSequenceSet *
tpointseqset_cumulative_length(const TSequenceSet *ts)
{
  TSequence **sequences = palloc(sizeof(TSequence *) * ts->count);
  double length = 0;
  for (int i = 0; i < ts->count; i++)
  {
    TSequence *seq = tsequenceset_seq_n(ts, i);
    sequences[i] = tpointseq_cumulative_length(seq, length);
    TInstant *end = tsequence_inst_n(sequences[i], seq->count - 1);
    length = DatumGetFloat8(tinstant_value(end));
  }
  TSequenceSet *result = tsequenceset_make(sequences, ts->count,
    NORMALIZE_NO);

  for (int i = 1; i < ts->count; i++)
    pfree(sequences[i]);
  pfree(sequences);

  return result;
}

PG_FUNCTION_INFO_V1(tpoint_cumulative_length);
/**
 * Returns the cumulative length traversed by the temporal point
 */
PGDLLEXPORT Datum
tpoint_cumulative_length(PG_FUNCTION_ARGS)
{
  Temporal *temp = PG_GETARG_TEMPORAL(0);
  Temporal *result;
  ensure_valid_duration(temp->duration);
  /* Store fcinfo into a global variable */
  store_fcinfo(fcinfo);
  if (temp->duration == INSTANT)
    result = (Temporal *)tpointinst_cumulative_length((TInstant *)temp);
  else if (temp->duration == INSTANTSET)
    result = (Temporal *)tpointinstset_cumulative_length((TInstantSet *)temp);
  else if (temp->duration == SEQUENCE)
    result = (Temporal *)tpointseq_cumulative_length((TSequence *)temp, 0);
  else /* temp->duration == SEQUENCESET */
    result = (Temporal *)tpointseqset_cumulative_length((TSequenceSet *)temp);
  PG_FREE_IF_COPY(temp, 0);
  PG_RETURN_POINTER(result);
}

/*****************************************************************************
 * Speed functions
 *****************************************************************************/

/**
 * Returns the speed of the temporal point in the temporal sequence point
 */
static TSequence *
tpointseq_speed(const TSequence *seq)
{
  /* Instantaneous sequence */
  if (seq->count == 1)
    return NULL;

  TInstant **instants = palloc(sizeof(TInstant *) * seq->count);
  /* Stepwise interpolation */
  if (! MOBDB_FLAGS_GET_LINEAR(seq->flags))
  {
    Datum length = Float8GetDatum(0.0);
    for (int i = 0; i < seq->count; i++)
    {
      TInstant *inst = tsequence_inst_n(seq, i);
      instants[i] = tinstant_make(length, inst->t, FLOAT8OID);
    }
  }
  else
  /* Linear interpolation */
  {
    Datum (*func)(Datum, Datum);
    if (MOBDB_FLAGS_GET_GEODETIC(seq->flags))
      func = &geog_distance;
    else
      func = MOBDB_FLAGS_GET_Z(seq->flags) ?
        &pt_distance3d : &pt_distance2d;

    TInstant *inst1 = tsequence_inst_n(seq, 0);
    Datum value1 = tinstant_value(inst1);
    double speed;
    for (int i = 0; i < seq->count - 1; i++)
    {
      TInstant *inst2 = tsequence_inst_n(seq, i + 1);
      Datum value2 = tinstant_value(inst2);
      speed = datum_point_eq(value1, value2) ? 0 :
        DatumGetFloat8(func(value1, value2)) /
          ((double)(inst2->t - inst1->t) / 1000000);
      instants[i] = tinstant_make(Float8GetDatum(speed), inst1->t,
        FLOAT8OID);
      inst1 = inst2;
      value1 = value2;
    }
    instants[seq->count - 1] = tinstant_make(Float8GetDatum(speed),
      seq->period.upper, FLOAT8OID);
  }
  /* The resulting sequence has step interpolation */
  TSequence *result = tsequence_make(instants, seq->count,
    seq->period.lower_inc, seq->period.upper_inc, STEP, NORMALIZE);
  for (int i = 0; i < seq->count - 1; i++)
    pfree(instants[i]);
  pfree(instants);
  return result;
}

/**
 * Returns the speed of the temporal point in the temporal sequence set point
 */
static TSequenceSet *
tpointseqset_speed(const TSequenceSet *ts)
{
  TSequence **sequences = palloc(sizeof(TSequence *) * ts->count);
  int k = 0;
  for (int i = 0; i < ts->count; i++)
  {
    TSequence *seq = tsequenceset_seq_n(ts, i);
    if (seq->count > 1)
      sequences[k++] = tpointseq_speed(seq);
  }
  /* The resulting sequence set has step interpolation */
  return tsequenceset_make_free(sequences, k, NORMALIZE);
}

PG_FUNCTION_INFO_V1(tpoint_speed);
/**
 * Returns the speed of the temporal point in the temporal sequence (set) point
 */
PGDLLEXPORT Datum
tpoint_speed(PG_FUNCTION_ARGS)
{
  Temporal *temp = PG_GETARG_TEMPORAL(0);
  Temporal *result = NULL;
  /* Store fcinfo into a global variable */
  store_fcinfo(fcinfo);
  ensure_valid_duration(temp->duration);
  if (temp->duration == INSTANT || temp->duration == INSTANTSET)
    ;
  else if (temp->duration == SEQUENCE)
    result = (Temporal *)tpointseq_speed((TSequence *)temp);
  else /* temp->duration == SEQUENCESET */
    result = (Temporal *)tpointseqset_speed((TSequenceSet *)temp);
  PG_FREE_IF_COPY(temp, 0);
  if (result == NULL)
    PG_RETURN_NULL();
  PG_RETURN_POINTER(result);
}

/*****************************************************************************
 * Time-weighed centroid for temporal geometry points
 *****************************************************************************/

/**
 * Returns the time-weighed centroid of the temporal geometry point of
 * instant set duration
 */
Datum
tgeompointi_twcentroid(const TInstantSet *ti)
{
  int srid = tpointinstset_srid(ti);
  TInstant **instantsx = palloc(sizeof(TInstant *) * ti->count);
  TInstant **instantsy = palloc(sizeof(TInstant *) * ti->count);
  TInstant **instantsz = NULL; /* keep compiler quiet */
  bool hasz = MOBDB_FLAGS_GET_Z(ti->flags);
  if (hasz)
    instantsz = palloc(sizeof(TInstant *) * ti->count);

  for (int i = 0; i < ti->count; i++)
  {
    TInstant *inst = tinstantset_inst_n(ti, i);
    POINT4D point = datum_get_point4d(tinstant_value(inst));
    instantsx[i] = tinstant_make(Float8GetDatum(point.x), inst->t,
      FLOAT8OID);
    instantsy[i] = tinstant_make(Float8GetDatum(point.y), inst->t,
      FLOAT8OID);
    if (hasz)
      instantsz[i] = tinstant_make(Float8GetDatum(point.z), inst->t,
        FLOAT8OID);
  }
  TInstantSet *tix = tinstantset_make_free(instantsx, ti->count);
  TInstantSet *tiy = tinstantset_make_free(instantsy, ti->count);
  TInstantSet *tiz = NULL; /* keep compiler quiet */
  if (hasz)
    tiz = tinstantset_make_free(instantsz, ti->count);
  double avgx = tnumberinstset_twavg(tix);
  double avgy = tnumberinstset_twavg(tiy);
  double avgz;
  if (hasz)
    avgz = tnumberinstset_twavg(tiz);
  LWPOINT *lwpoint;
  if (hasz)
    lwpoint = lwpoint_make3dz(srid, avgx, avgy, avgz);
  else
    lwpoint = lwpoint_make2d(srid, avgx, avgy);
  Datum result = PointerGetDatum(geo_serialize((LWGEOM *)lwpoint));

  pfree(lwpoint);
  pfree(tix); pfree(tiy);
  if (hasz)
    pfree(tiz);

  return result;
}

/**
 * Returns the time-weighed centroid of the temporal geometry point of
 * sequence duration
 */
Datum
tgeompointseq_twcentroid(const TSequence *seq)
{
  int srid = tpointseq_srid(seq);
  TInstant **instantsx = palloc(sizeof(TInstant *) * seq->count);
  TInstant **instantsy = palloc(sizeof(TInstant *) * seq->count);
  TInstant **instantsz;
  bool hasz = MOBDB_FLAGS_GET_Z(seq->flags);
  if (hasz)
    instantsz = palloc(sizeof(TInstant *) * seq->count);

  for (int i = 0; i < seq->count; i++)
  {
    TInstant *inst = tsequence_inst_n(seq, i);
    POINT4D point = datum_get_point4d(tinstant_value(inst));
    instantsx[i] = tinstant_make(Float8GetDatum(point.x), inst->t,
      FLOAT8OID);
    instantsy[i] = tinstant_make(Float8GetDatum(point.y), inst->t,
      FLOAT8OID);
    if (hasz)
      instantsz[i] = tinstant_make(Float8GetDatum(point.z), inst->t,
        FLOAT8OID);
  }
  TSequence *seqx = tsequence_make_free(instantsx, seq->count,
    seq->period.lower_inc, seq->period.upper_inc,
    MOBDB_FLAGS_GET_LINEAR(seq->flags), NORMALIZE);
  TSequence *seqy = tsequence_make_free(instantsy, seq->count,
    seq->period.lower_inc, seq->period.upper_inc,
    MOBDB_FLAGS_GET_LINEAR(seq->flags), NORMALIZE);
  TSequence *seqz;
  if (hasz)
    seqz = tsequence_make_free(instantsz, seq->count, seq->period.lower_inc,
      seq->period.upper_inc, MOBDB_FLAGS_GET_LINEAR(seq->flags), NORMALIZE);
  double twavgx = tnumberseq_twavg(seqx);
  double twavgy = tnumberseq_twavg(seqy);
  LWPOINT *lwpoint;
  if (hasz)
  {
    double twavgz = tnumberseq_twavg(seqz);
    lwpoint = lwpoint_make3dz(srid, twavgx, twavgy, twavgz);
  }
  else
    lwpoint = lwpoint_make2d(srid, twavgx, twavgy);
  Datum result = PointerGetDatum(geo_serialize((LWGEOM *)lwpoint));

  pfree(lwpoint);  pfree(seqx); pfree(seqy);
  if (hasz)
    pfree(seqz);

  return result;
}

/**
 * Returns the time-weighed centroid of the temporal geometry point of
 * sequence set duration
 */
Datum
tgeompoints_twcentroid(const TSequenceSet *ts)
{
  int srid = tpointseqset_srid(ts);
  TSequence **sequencesx = palloc(sizeof(TSequence *) * ts->count);
  TSequence **sequencesy = palloc(sizeof(TSequence *) * ts->count);
  TSequence **sequencesz = NULL; /* keep compiler quiet */
  bool hasz = MOBDB_FLAGS_GET_Z(ts->flags);
  if (hasz)
    sequencesz = palloc(sizeof(TSequence *) * ts->count);
  for (int i = 0; i < ts->count; i++)
  {
    TSequence *seq = tsequenceset_seq_n(ts, i);
    TInstant **instantsx = palloc(sizeof(TInstant *) * seq->count);
    TInstant **instantsy = palloc(sizeof(TInstant *) * seq->count);
    TInstant **instantsz;
    if (hasz)
      instantsz = palloc(sizeof(TInstant *) * seq->count);
    for (int j = 0; j < seq->count; j++)
    {
      TInstant *inst = tsequence_inst_n(seq, j);
      POINT4D point = datum_get_point4d(tinstant_value(inst));
      instantsx[j] = tinstant_make(Float8GetDatum(point.x),
        inst->t, FLOAT8OID);
      instantsy[j] = tinstant_make(Float8GetDatum(point.y),
        inst->t, FLOAT8OID);
      if (hasz)
        instantsz[j] = tinstant_make(Float8GetDatum(point.z),
          inst->t, FLOAT8OID);
    }
    sequencesx[i] = tsequence_make_free(instantsx, seq->count,
      seq->period.lower_inc, seq->period.upper_inc,
      MOBDB_FLAGS_GET_LINEAR(seq->flags), NORMALIZE);
    sequencesy[i] = tsequence_make_free(instantsy,
      seq->count, seq->period.lower_inc, seq->period.upper_inc,
      MOBDB_FLAGS_GET_LINEAR(seq->flags), NORMALIZE);
    if (hasz)
      sequencesz[i] = tsequence_make_free(instantsz, seq->count,
        seq->period.lower_inc, seq->period.upper_inc,
        MOBDB_FLAGS_GET_LINEAR(seq->flags), NORMALIZE);
  }
  TSequenceSet *tsx = tsequenceset_make_free(sequencesx, ts->count, NORMALIZE);
  TSequenceSet *tsy = tsequenceset_make_free(sequencesy, ts->count, NORMALIZE);
  TSequenceSet *tsz = NULL; /* keep compiler quiet */
  if (hasz)
    tsz = tsequenceset_make_free(sequencesz, ts->count, NORMALIZE);

  double twavgx = tnumberseqset_twavg(tsx);
  double twavgy = tnumberseqset_twavg(tsy);
  LWPOINT *lwpoint;
  if (hasz)
  {
    double twavgz = tnumberseqset_twavg(tsz);
    lwpoint = lwpoint_make3dz(srid, twavgx, twavgy, twavgz);
  }
  else
    lwpoint = lwpoint_make2d(srid, twavgx, twavgy);
  Datum result = PointerGetDatum(geo_serialize((LWGEOM *)lwpoint));

  pfree(lwpoint);
  pfree(tsx); pfree(tsy);
  if (hasz)
    pfree(tsz);

  return result;
}

/**
 * Returns the time-weighed centroid of the temporal geometry point
 * (dispatch function)
 */
Datum
tgeompoint_twcentroid_internal(Temporal *temp)
{
  Datum result;
  ensure_valid_duration(temp->duration);
  if (temp->duration == INSTANT)
    result = tinstant_value_copy((TInstant *)temp);
  else if (temp->duration == INSTANTSET)
    result = tgeompointi_twcentroid((TInstantSet *)temp);
  else if (temp->duration == SEQUENCE)
    result = tgeompointseq_twcentroid((TSequence *)temp);
  else /* temp->duration == SEQUENCESET */
    result = tgeompoints_twcentroid((TSequenceSet *)temp);
  return result;
}

PG_FUNCTION_INFO_V1(tgeompoint_twcentroid);
/**
 * Returns the time-weighed centroid of the temporal geometry point
 */
PGDLLEXPORT Datum
tgeompoint_twcentroid(PG_FUNCTION_ARGS)
{
  Temporal *temp = PG_GETARG_TEMPORAL(0);
  Datum result = tgeompoint_twcentroid_internal(temp);
  PG_FREE_IF_COPY(temp, 0);
  PG_RETURN_DATUM(result);
}

/*****************************************************************************
 * Temporal azimuth
 *****************************************************************************/

/**
 * Returns the azimuth of the two geometry points
 */
static Datum
geom_azimuth(Datum geom1, Datum geom2)
{
  const POINT2D *p1 = datum_get_point2d_p(geom1);
  const POINT2D *p2 = datum_get_point2d_p(geom2);
  double result;
  azimuth_pt_pt(p1, p2, &result);
  return Float8GetDatum(result);
}

/**
 * Returns the azimuth the two geography points
 */
static Datum
geog_azimuth(Datum geom1, Datum geom2)
{
  return CallerFInfoFunctionCall2(geography_azimuth, (fetch_fcinfo())->flinfo,
    InvalidOid, geom1, geom2);
}

/**
 * Returns the temporal azimuth of the temporal geometry point of
 * sequence duration
 *
 * @param[out] result Array on which the pointers of the newly constructed
 * sequences are stored
 * @param[in] seq Temporal value
 */
static int
tpointseq_azimuth1(TSequence **result, const TSequence *seq)
{
  /* Instantaneous sequence */
  if (seq->count == 1)
    return 0;

  /* Determine the PostGIS function to call */
  Datum (*func)(Datum, Datum) = MOBDB_FLAGS_GET_GEODETIC(seq->flags) ?
    &geog_azimuth : &geom_azimuth;

  /* We are sure that there are at least 2 instants */
  TInstant **instants = palloc(sizeof(TInstant *) * seq->count);
  TInstant *inst1 = tsequence_inst_n(seq, 0);
  Datum value1 = tinstant_value(inst1);
  int k = 0, l = 0;
  Datum azimuth = 0; /* Make the compiler quiet */
  bool lower_inc = seq->period.lower_inc, upper_inc;
  for (int i = 1; i < seq->count; i++)
  {
    TInstant *inst2 = tsequence_inst_n(seq, i);
    Datum value2 = tinstant_value(inst2);
    upper_inc = (i == seq->count - 1) ? seq->period.upper_inc : false;
    if (datum_ne(value1, value2, seq->valuetypid))
    {
      azimuth = func(value1, value2);
      instants[k++] = tinstant_make(azimuth, inst1->t, FLOAT8OID);
    }
    else
    {
      if (k != 0)
      {
        instants[k++] = tinstant_make(azimuth, inst1->t, FLOAT8OID);
        upper_inc = true;
        /* Resulting sequence has step interpolation */
        result[l++] = tsequence_make(instants, k, lower_inc,
          upper_inc, STEP, NORMALIZE);
        for (int j = 0; j < k; j++)
          pfree(instants[j]);
        k = 0;
      }
      lower_inc = true;
    }
    inst1 = inst2;
    value1 = value2;
  }
  if (k != 0)
  {
    instants[k++] = tinstant_make(azimuth, inst1->t, FLOAT8OID);
    /* Resulting sequence has step interpolation */
    result[l++] = tsequence_make(instants, k, lower_inc, upper_inc,
      STEP, NORMALIZE);
  }

  pfree(instants);

  return l;
}

/**
 * Returns the temporal azimuth of the temporal geometry point
 * of sequence duration
 */
TSequenceSet *
tpointseq_azimuth(TSequence *seq)
{
  TSequence **sequences = palloc(sizeof(TSequence *) * seq->count);
  int count = tpointseq_azimuth1(sequences, seq);
  /* Resulting sequence set has step interpolation */
  return tsequenceset_make_free(sequences, count, NORMALIZE);
}

/**
 * Returns the temporal azimuth of the temporal geometry point
 * of sequence set duration
 */
TSequenceSet *
tpointseqset_azimuth(TSequenceSet *ts)
{
  if (ts->count == 1)
    return tpointseq_azimuth(tsequenceset_seq_n(ts, 0));

  TSequence **sequences = palloc(sizeof(TSequence *) * ts->totalcount);
  int k = 0;
  for (int i = 0; i < ts->count; i++)
  {
    TSequence *seq = tsequenceset_seq_n(ts, i);
    k += tpointseq_azimuth1(&sequences[k], seq);
  }
  /* Resulting sequence set has step interpolation */
  return tsequenceset_make_free(sequences, k, NORMALIZE);
}

PG_FUNCTION_INFO_V1(tpoint_azimuth);
/**
 * Returns the temporal azimuth of the temporal geometry point
 */
PGDLLEXPORT Datum
tpoint_azimuth(PG_FUNCTION_ARGS)
{
  Temporal *temp = PG_GETARG_TEMPORAL(0);
  /* Store fcinfo into a global variable */
  store_fcinfo(fcinfo);
  Temporal *result = NULL;
  ensure_valid_duration(temp->duration);
  if (temp->duration == INSTANT || temp->duration == INSTANTSET ||
    (temp->duration == SEQUENCE && ! MOBDB_FLAGS_GET_LINEAR(temp->flags)) ||
    (temp->duration == SEQUENCESET && ! MOBDB_FLAGS_GET_LINEAR(temp->flags)))
    ;
  else if (temp->duration == SEQUENCE)
    result = (Temporal *)tpointseq_azimuth((TSequence *)temp);
  else /* temp->duration == SEQUENCESET */
    result = (Temporal *)tpointseqset_azimuth((TSequenceSet *)temp);
  PG_FREE_IF_COPY(temp, 0);
  if (result == NULL)
    PG_RETURN_NULL();
  PG_RETURN_POINTER(result);
}

/*****************************************************************************
 * Restriction functions
 * N.B. In the PostGIS version currently used by MobilityDB (2.5) there is no
 * true ST_Intersection function for geography
 *****************************************************************************/

/**
 * Restricts the temporal instant point to the (complement of the) geometry
 */
static TInstant *
tpointinst_restrict_geometry(const TInstant *inst, Datum geom, bool atfunc)
{
  bool inter = DatumGetBool(call_function2(intersects, tinstant_value(inst), geom));
  if ((atfunc && !inter) || (!atfunc && inter))
    return NULL;
  return tinstant_copy(inst);
}

/**
 * Restricts the temporal instant set point to the (complement of the) geometry
 */
static TInstantSet *
tpointinstset_restrict_geometry(const TInstantSet *ti, Datum geom, bool atfunc)
{
  TInstant **instants = palloc(sizeof(TInstant *) * ti->count);
  int k = 0;
  for (int i = 0; i < ti->count; i++)
  {
    TInstant *inst = tinstantset_inst_n(ti, i);
    bool inter = DatumGetBool(call_function2(intersects, tinstant_value(inst), geom));
    if ((atfunc && inter) || (!atfunc && !inter))
      instants[k++] = inst;
  }
  TInstantSet *result = NULL;
  if (k != 0)
    result = tinstantset_make(instants, k);
  /* We cannot pfree the instants in the array */
  pfree(instants);
  return result;
}

/**
 * Restricts the segment of a temporal sequence point to the geometry
 *
 * @param[in] inst1,inst2 Instants defining the segment
 * @param[in] linear True when the segment has linear interpolation
 * @param[in] lower_inc,upper_inc State whether the bounds are inclusive
 * @param[in] geom Geometry
 * @param[out] count Number of elements in the resulting array
 * @pre The instants have the same SRID and the points and the geometry
 * are in 2D
 */
static TSequence **
tpointseq_at_geometry1(const TInstant *inst1, const TInstant *inst2,
  bool linear, bool lower_inc, bool upper_inc, Datum geom, int *count)
{
  Datum value1 = tinstant_value(inst1);
  Datum value2 = tinstant_value(inst2);
  TInstant *instants[2];

  /* Constant segment or step interpolation */
  bool equal = datum_point_eq(value1, value2);
  if (equal || ! linear)
  {
    if (!DatumGetBool(call_function2(intersects, value1, geom)))
    {
      *count = 0;
      return NULL;
    }

    instants[0] = (TInstant *) inst1;
    instants[1] = linear ? (TInstant *) inst2 :
      tinstant_make(value1, inst2->t, inst1->valuetypid);
    /* Stepwise segment with inclusive upper bound must return 2 sequences */
    bool upper_inc1 = (linear) ? upper_inc : false;
    TSequence **result = palloc(sizeof(TSequence *) * 2);
    result[0] = tsequence_make(instants, 2, lower_inc, upper_inc1,
      linear, NORMALIZE_NO);
    int k = 1;
    if (upper_inc != upper_inc1 &&
      DatumGetBool(call_function2(intersects, value2, geom)))
    {
      result[1] = tinstant_to_tsequence(inst2, linear);
      k = 2;
    }
    if (! linear)
      pfree(instants[1]);
    *count = k;
    return result;
  }

  /* Look for intersections in linear segment */
  Datum line = geopoint_line(value1, value2);
  Datum inter = call_function2(intersection, line, geom);
  GSERIALIZED *gsinter = (GSERIALIZED *) PG_DETOAST_DATUM(inter);
  if (gserialized_is_empty(gsinter))
  {
    pfree(DatumGetPointer(line));
    pfree(DatumGetPointer(inter));
    POSTGIS_FREE_IF_COPY_P(gsinter, DatumGetPointer(gsinter));
    *count = 0;
    return NULL;
  }

  const POINT2D *start = datum_get_point2d_p(value1);
  const POINT2D *end = datum_get_point2d_p(value2);
  LWGEOM *lwgeom_inter = lwgeom_from_gserialized(gsinter);
  int type = lwgeom_inter->type;
  int countinter;
  LWPOINT *lwpoint_inter;
  LWLINE *lwline_inter;
  LWCOLLECTION *coll;
  if (type == POINTTYPE)
  {
    countinter = 1;
    lwpoint_inter = lwgeom_as_lwpoint(lwgeom_inter);

  }
  else if (type == LINETYPE)
  {
    countinter = 1;
    lwline_inter = lwgeom_as_lwline(lwgeom_inter);
  }
  else
  {
    coll = lwgeom_as_lwcollection(lwgeom_inter);
    countinter = coll->ngeoms;
  }
  TSequence **result = palloc(sizeof(TSequence *) * countinter);
  double duration = (inst2->t - inst1->t);
  int k = 0;
  for (int i = 0; i < countinter; i++)
  {
    if (countinter > 1)
    {
      /* Find the i-th intersection */
      LWGEOM *subgeom = coll->geoms[i];
      if (subgeom->type == POINTTYPE)
        lwpoint_inter = lwgeom_as_lwpoint(subgeom);
      else /* type == LINETYPE */
        lwline_inter = lwgeom_as_lwline(subgeom);
      type =   subgeom->type;
    }
    POINT2D p1, p2, closest;
    double fraction1;
    TimestampTz t1;
    Datum point1;
    /* Each intersection is either a point or a linestring with two points */
    if (type == POINTTYPE)
    {
      lwpoint_getPoint2d_p(lwpoint_inter, &p1);
      fraction1 = closest_point2d_on_segment_ratio(&p1, start, end, &closest);
      t1 = inst1->t + (long) (duration * fraction1);
      /* If the intersection is not at an exclusive bound */
      if ((lower_inc || t1 > inst1->t) && (upper_inc || t1 < inst2->t))
      {
        point1 = tsequence_value_at_timestamp1(inst1, inst2, true, t1);
        instants[0] = tinstant_make(point1, t1, inst1->valuetypid);
        result[k++] = tinstant_to_tsequence(instants[0], linear);
        pfree(DatumGetPointer(point1));
        pfree(instants[0]);
      }
    }
    else
    {
      LWPOINT *lwpoint1 = lwline_get_lwpoint(lwline_inter, 0);
      LWPOINT *lwpoint2 = lwline_get_lwpoint(lwline_inter, 1);
      lwpoint_getPoint2d_p(lwpoint1, &p1);
      lwpoint_getPoint2d_p(lwpoint2, &p2);
      fraction1 = closest_point2d_on_segment_ratio(&p1, start, end, &closest);
      double fraction2 = closest_point2d_on_segment_ratio(&p2, start, end, &closest);
      t1 = inst1->t + (long) (duration * fraction1);
      TimestampTz t2 = inst1->t + (long) (duration * fraction2);
      TimestampTz lower1 = Min(t1, t2);
      TimestampTz upper1 = Max(t1, t2);
      point1 = tsequence_value_at_timestamp1(inst1, inst2, true, lower1);
      Datum point2 = tsequence_value_at_timestamp1(inst1, inst2, true, upper1);
      instants[0] = tinstant_make(point1, lower1, inst1->valuetypid);
      instants[1] = tinstant_make(point2, upper1, inst1->valuetypid);
      bool lower_inc1 = (lower1 == inst1->t) ? lower_inc : true;
      bool upper_inc1 = (upper1 == inst2->t) ? upper_inc : true;
      result[k++] = tsequence_make(instants, 2, lower_inc1, upper_inc1,
        linear, NORMALIZE_NO);
      pfree(DatumGetPointer(point1)); pfree(DatumGetPointer(point2));
      pfree(instants[0]); pfree(instants[1]);
    }
  }

  pfree(DatumGetPointer(line));
  pfree(DatumGetPointer(inter));
  POSTGIS_FREE_IF_COPY_P(gsinter, DatumGetPointer(gsinter));
  lwgeom_free(lwgeom_inter);

  if (k == 0)
  {
    pfree(result);
    *count = 0;
    return NULL;
  }
  if (k > 1)
    tsequencearr_sort(result, k);
  *count = k;
  return result;
}

/**
 * Restricts the temporal sequence point to the geometry
 *
 * @param[in] seq Temporal point
 * @param[in] geom Geometry
 * @param[out] count Number of elements in the resulting array
 */
TSequence **
tpointseq_at_geometry2(const TSequence *seq, Datum geom, int *count)
{
  /* Instantaneous sequence */
  if (seq->count == 1)
  {
    /* Due to the bounding box test in the calling function we are sure
     * that the point intersects the geometry */
    TSequence **result = palloc(sizeof(TSequence *));
    result[0] = tsequence_copy(seq);
    *count = 1;
    return result;
  }

  /* Temporal sequence has at least 2 instants */
  bool linear = MOBDB_FLAGS_GET_LINEAR(seq->flags);
  TSequence ***sequences = palloc(sizeof(TSequence *) * (seq->count - 1));
  int *countseqs = palloc0(sizeof(int) * (seq->count - 1));
  int totalseqs = 0;
  TInstant *inst1 = tsequence_inst_n(seq, 0);
  bool lower_inc = seq->period.lower_inc;
  for (int i = 0; i < seq->count - 1; i++)
  {
    TInstant *inst2 = tsequence_inst_n(seq, i + 1);
    bool upper_inc = (i == seq->count - 2) ? seq->period.upper_inc : false;
    sequences[i] = tpointseq_at_geometry1(inst1, inst2, linear,
      lower_inc, upper_inc, geom, &countseqs[i]);
    totalseqs += countseqs[i];
    inst1 = inst2;
    lower_inc = true;
  }
  /* Set the output parameter */
  *count = totalseqs;
  if (totalseqs == 0)
  {
    pfree(sequences); pfree(countseqs);
    return NULL;
  }
  TSequence **result = tsequencearr2_to_tsequencearr(sequences, countseqs,
    seq->count - 1, totalseqs);
  return result;
}

/**
 * Restrict the temporal sequence point to the complement of the geometry
 *
 * It is not possible to use a similar approach as for tpointseq_at_geometry1
 * where instead of computing the intersections we compute the difference since
 * in PostGIS the following query
 * @code
 * select st_astext(st_difference(geometry 'Linestring(0 0,3 3)',
 *     geometry 'MultiPoint((1 1),(2 2),(3 3))'))
 * @endcode
 * returns `LINESTRING(0 0,3 3)`. Therefore we compute tpointseq_at_geometry1
 * and then compute the complement of the value obtained.
 *
 * @param[in] seq Temporal point
 * @param[in] geom Geometry
 * @param[out] count Number of elements in the resulting array
 */
static TSequence **
tpointseq_minus_geometry1(const TSequence *seq, Datum geom, int *count)
{
  int countinter;
  TSequence **sequences = tpointseq_at_geometry2(seq, geom, &countinter);
  if (countinter == 0)
  {
    TSequence **result = palloc(sizeof(TSequence *));
    result[0] = tsequence_copy(seq);
    *count = 1;
    return result;
  }

  Period **periods = palloc(sizeof(Period) * countinter);
  for (int i = 0; i < countinter; i++)
    periods[i] = &sequences[i]->period;
  PeriodSet *ps1 = periodset_make(periods, countinter, NORMALIZE_NO);
  PeriodSet *ps2 = minus_period_periodset_internal(&seq->period, ps1);
  pfree(ps1); pfree(periods);
  if (ps2 == NULL)
  {
    *count = 0;
    return NULL;
  }
  TSequence **result = palloc(sizeof(TSequence *) * ps2->count);
  *count = tsequence_at_periodset(result, seq, ps2);
  pfree(ps2);
  return result;
}

/**
 * Restricts the temporal sequence point to the (complement of the) geometry
 */
static TSequenceSet *
tpointseq_restrict_geometry(const TSequence *seq, Datum geom, bool atfunc)
{
  int count;
  TSequence **sequences = atfunc ? tpointseq_at_geometry2(seq, geom, &count) :
    tpointseq_minus_geometry1(seq, geom, &count);
  if (sequences == NULL)
    return NULL;

  return tsequenceset_make_free(sequences, count, NORMALIZE);
}

/**
 * Restricts the temporal sequence set point to the (complement of the) geometry
 *
 * @param[in] ts Temporal point
 * @param[in] geom Geometry
 * @param[in] box Bounding box of the temporal point
 * @param[in] atfunc True when the restriction is at, false for minus
 */
static TSequenceSet *
tpointseqset_restrict_geometry(const TSequenceSet *ts, Datum geom,
  const STBOX *box, bool atfunc)
{
  /* Singleton sequence set */
  if (ts->count == 1)
    return tpointseq_restrict_geometry(tsequenceset_seq_n(ts, 0), geom, atfunc);

  /* palloc0 used due to the bounding box test in the for loop below */
  TSequence ***sequences = palloc0(sizeof(TSequence *) * ts->count);
  int *countseqs = palloc0(sizeof(int) * ts->count);
  int totalseqs = 0;
  for (int i = 0; i < ts->count; i++)
  {
    TSequence *seq = tsequenceset_seq_n(ts, i);
    /* Bounding box test */
    STBOX *box1 = tsequence_bbox_ptr(seq);
    bool overlaps = overlaps_stbox_stbox_internal(box1, box);
    if (atfunc)
    {
      if (overlaps)
      {
        sequences[i] = tpointseq_at_geometry2(seq, geom,
          &countseqs[i]);
        totalseqs += countseqs[i];
      }
    }
    else
    {
      if (!overlaps)
      {
        sequences[i] = palloc(sizeof(TSequence *));
        sequences[i][0] = tsequence_copy(seq);
        countseqs[i] = 1;
        totalseqs ++;
      }
      else
      {
        sequences[i] = tpointseq_minus_geometry1(seq, geom,
          &countseqs[i]);
        totalseqs += countseqs[i];
      }
    }
  }
  if (totalseqs == 0)
  {
    pfree(sequences); pfree(countseqs);
    return NULL;
  }
  TSequence **allsequences = tsequencearr2_to_tsequencearr(sequences,
    countseqs, ts->count, totalseqs);
  return tsequenceset_make_free(allsequences, totalseqs, NORMALIZE);
}

/**
 * Restricts the temporal point to the (complement of the) geometry
 * (dispatch function)
 *
 * @pre The arguments are of the same dimensionality, have the same SRID,
 * and the geometry is not empty
 */
Temporal *
tpoint_restrict_geometry_internal(const Temporal *temp, Datum geom, bool atfunc)
{
  /* Bounding box test */
  STBOX box1, box2;
  memset(&box1, 0, sizeof(STBOX));
  memset(&box2, 0, sizeof(STBOX));
  temporal_bbox(&box1, temp);
  /* Non-empty geometries have a bounding box */
  assert(geo_to_stbox_internal(&box2, (GSERIALIZED *) DatumGetPointer(geom)));
  if (!overlaps_stbox_stbox_internal(&box1, &box2))
    return atfunc ? NULL : temporal_copy(temp);

  Temporal *result;
  ensure_valid_duration(temp->duration);
  if (temp->duration == INSTANT)
    result = (Temporal *)tpointinst_restrict_geometry((TInstant *)temp, geom, atfunc);
  else if (temp->duration == INSTANTSET)
    result = (Temporal *)tpointinstset_restrict_geometry((TInstantSet *)temp, geom, atfunc);
  else if (temp->duration == SEQUENCE)
    result = (Temporal *)tpointseq_restrict_geometry((TSequence *)temp, geom, atfunc);
  else /* temp->duration == SEQUENCESET */
    result = (Temporal *)tpointseqset_restrict_geometry((TSequenceSet *)temp, geom, &box2, atfunc);

  return result;
}

/**
 * Restricts the temporal point to the (complement of the) geometry
 */
Datum
tpoint_restrict_geometry(FunctionCallInfo fcinfo, bool atfunc)
{
  Temporal *temp = PG_GETARG_TEMPORAL(0);
  GSERIALIZED *gs = PG_GETARG_GSERIALIZED_P(1);
  if (gserialized_is_empty(gs))
  {
    PG_FREE_IF_COPY(gs, 1);
    if (atfunc)
    {
      PG_FREE_IF_COPY(temp, 0);
      PG_RETURN_NULL();
    }
    else
    {
      Temporal *result = temporal_copy(temp);
      PG_FREE_IF_COPY(temp, 0);
      PG_RETURN_POINTER(result);
    }
  }
  ensure_same_srid_tpoint_gs(temp, gs);
  ensure_same_dimensionality_tpoint_gs(temp, gs);
  Temporal *result = tpoint_restrict_geometry_internal(temp,
    PointerGetDatum(gs), atfunc);
  PG_FREE_IF_COPY(temp, 0);
  PG_FREE_IF_COPY(gs, 1);
  if (result == NULL)
    PG_RETURN_NULL();
  PG_RETURN_POINTER(result);
}

PG_FUNCTION_INFO_V1(tpoint_at_geometry);
/**
 * Restricts the temporal point to the geometry
 */
PGDLLEXPORT Datum
tpoint_at_geometry(PG_FUNCTION_ARGS)
{
  return tpoint_restrict_geometry(fcinfo, REST_AT);
}


PG_FUNCTION_INFO_V1(tpoint_minus_geometry);
/**
 * Restrict the temporal point to the complement of the geometry
 */
PGDLLEXPORT Datum
tpoint_minus_geometry(PG_FUNCTION_ARGS)
{
  return tpoint_restrict_geometry(fcinfo, REST_MINUS);
}

/*****************************************************************************/

/**
 * Restrict the temporal point to the spatiotemporal box
 *
 * @pre The arguments are of the same dimensionality and
 * have the same SRID
 */
Temporal *
tpoint_at_stbox_internal(const Temporal *temp, const STBOX *box)
{
  /* Bounding box test */
  STBOX box1;
  memset(&box1, 0, sizeof(STBOX));
  temporal_bbox(&box1, temp);
  if (!overlaps_stbox_stbox_internal(box, &box1))
    return NULL;

  /* At least one of MOBDB_FLAGS_GET_T and MOBDB_FLAGS_GET_X is true */
  Temporal *temp1;
  if (MOBDB_FLAGS_GET_T(box->flags))
  {
    Period p;
    period_set(&p, box->tmin, box->tmax, true, true);
    temp1 = temporal_at_period_internal(temp, &p);
  }
  else
    temp1 = temporal_copy(temp);

  Temporal *result;
  if (MOBDB_FLAGS_GET_X(box->flags))
  {
    Datum gbox = PointerGetDatum(stbox_to_gbox(box));
    Datum geom = MOBDB_FLAGS_GET_Z(box->flags) ?
      call_function1(BOX3D_to_LWGEOM, gbox) :
      call_function1(BOX2D_to_LWGEOM, gbox);
    Datum geom1 = call_function2(LWGEOM_set_srid, geom,
      Int32GetDatum(box->srid));
    result = tpoint_restrict_geometry_internal(temp1, geom1, REST_AT);
    pfree(DatumGetPointer(gbox)); pfree(DatumGetPointer(geom));
    pfree(DatumGetPointer(geom1));
    pfree(temp1);
  }
  else
    result = temp1;
  return result;
}

/**
 * Restrict the temporal point to the complement of the spatiotemporal box.
 * (internal function).
 * We cannot make the difference from each dimension separately, i.e.,
 * restrict at the period and then restrict to the polygon. Therefore, we
 * compute the atStbox and then compute the complement of the value obtained.
 *
 * @pre The arguments are of the same dimensionality and have the same SRID
 */
Temporal *
tpoint_minus_stbox_internal(const Temporal *temp, const STBOX *box)
{
  /* Bounding box test */
  STBOX box1;
  memset(&box1, 0, sizeof(STBOX));
  temporal_bbox(&box1, temp);
  if (!overlaps_stbox_stbox_internal(box, &box1))
    return temporal_copy(temp);

  Temporal *result = NULL;
  Temporal *temp1 = tpoint_at_stbox_internal(temp, box);
  if (temp1 != NULL)
  {
    PeriodSet *ps1 = temporal_get_time_internal(temp);
    PeriodSet *ps2 = temporal_get_time_internal(temp1);
    PeriodSet *ps = minus_periodset_periodset_internal(ps1, ps2);
    if (ps != NULL)
    {
      result = temporal_restrict_periodset_internal(temp, ps, true);
      pfree(ps);
    }
    pfree(temp1); pfree(ps1); pfree(ps2);
  }
  return result;
}

/**
 * Restrict the temporal point to (the complement of) the spatiotemporal box
 */
Datum
tpoint_restrict_stbox(FunctionCallInfo fcinfo, bool atfunc)
{
  Temporal *temp = PG_GETARG_TEMPORAL(0);
  STBOX *box = PG_GETARG_STBOX_P(1);
  ensure_same_geodetic_tpoint_stbox(temp, box);
  ensure_same_srid_tpoint_stbox(temp, box);
  if (MOBDB_FLAGS_GET_X(box->flags))
    ensure_same_spatial_dimensionality_tpoint_stbox(temp, box);
  Temporal *result = atfunc ? tpoint_at_stbox_internal(temp, box) :
    tpoint_minus_stbox_internal(temp, box);
  PG_FREE_IF_COPY(temp, 0);
  if (result == NULL)
    PG_RETURN_NULL();
  PG_RETURN_POINTER(result);
}

PG_FUNCTION_INFO_V1(tpoint_at_stbox);
/**
 * Restricts the temporal value to the spatiotemporal box
 */
PGDLLEXPORT Datum
tpoint_at_stbox(PG_FUNCTION_ARGS)
{
  return tpoint_restrict_stbox(fcinfo, REST_AT);
}

PG_FUNCTION_INFO_V1(tpoint_minus_stbox);
/**
 * Restricts the temporal value to the complement of the spatiotemporal box
 */
PGDLLEXPORT Datum
tpoint_minus_stbox(PG_FUNCTION_ARGS)
{
  return tpoint_restrict_stbox(fcinfo, REST_MINUS);
}

/*****************************************************************************
 * Convert a temporal point into a PostGIS trajectory geometry/geography
 * The M coordinates encode the timestamps in number of seconds since '1970-01-01'
 *****************************************************************************/

/**
 * Converts the point and the timestamp into a PostGIS geometry/geography
 * point where the M coordinate encodes the timestamp in number of seconds
 * since '1970-01-01'
 */
static LWPOINT *
point_to_trajpoint(Datum point, TimestampTz t)
{
  GSERIALIZED *gs = (GSERIALIZED *) DatumGetPointer(point);
  int32 srid = gserialized_get_srid(gs);
  /* The internal representation of timestamps in PostgreSQL is in
   * microseconds since '2000-01-01'. Therefore we need to compute
   * select date_part('epoch', timestamp '2000-01-01' - timestamp '1970-01-01')
   * which results in 946684800 */
  double epoch = ((double) t / 1e6) + 946684800;
  LWPOINT *result;
  if (FLAGS_GET_Z(gs->flags))
  {
    const POINT3DZ *point = gs_get_point3dz_p(gs);
    result = lwpoint_make4d(srid, point->x, point->y, point->z, epoch);
  }
  else
  {
    const POINT2D *point = gs_get_point2d_p(gs);
    result = lwpoint_make3dm(srid, point->x, point->y, epoch);
  }
  FLAGS_SET_GEODETIC(result->flags, FLAGS_GET_GEODETIC(gs->flags));
  return result;
}

/**
 * Converts the temporal instant point into a PostGIS trajectory
 * geometry/geography where the M coordinates encode the timestamps in
 * number of seconds since '1970-01-01'
 */
static Datum
tpointinst_to_geo(const TInstant *inst)
{
  LWPOINT *point = point_to_trajpoint(tinstant_value(inst), inst->t);
  GSERIALIZED *result = geo_serialize((LWGEOM *)point);
  pfree(point);
  return PointerGetDatum(result);
}

/**
 * Converts the temporal instant set point into a PostGIS trajectory
 * geometry/geography where the M coordinates encode the timestamps in
 * number of seconds since '1970-01-01'
 */
static Datum
tpointinstset_to_geo(const TInstantSet *ti)
{
  TInstant *inst = tinstantset_inst_n(ti, 0);
  GSERIALIZED *gs = (GSERIALIZED *) DatumGetPointer(tinstant_value_ptr(inst));
  int32 srid = gserialized_get_srid(gs);
  LWGEOM **points = palloc(sizeof(LWGEOM *) * ti->count);
  for (int i = 0; i < ti->count; i++)
  {
    inst = tinstantset_inst_n(ti, i);
    points[i] = (LWGEOM *)point_to_trajpoint(tinstant_value(inst), inst->t);
  }
  GSERIALIZED *result;
  if (ti->count == 1)
    result = geo_serialize(points[0]);
  else
  {
    LWGEOM *mpoint = (LWGEOM *)lwcollection_construct(MULTIPOINTTYPE, srid,
      NULL, (uint32_t) ti->count, points);
    result = geo_serialize(mpoint);
    pfree(mpoint);
  }

  for (int i = 0; i < ti->count; i++)
    pfree(points[i]);
  pfree(points);
  return PointerGetDatum(result);
}

/**
 * Converts the temporal sequence point into a PostGIS trajectory
 * geometry/geography where the M coordinates encode the timestamps in
 * number of seconds since '1970-01-01'
 */
static LWGEOM *
tpointseq_to_geo1(const TSequence *seq)
{
  LWGEOM **points = palloc(sizeof(LWGEOM *) * seq->count);
  for (int i = 0; i < seq->count; i++)
  {
    TInstant *inst = tsequence_inst_n(seq, i);
    points[i] = (LWGEOM *) point_to_trajpoint(tinstant_value(inst), inst->t);
  }
  LWGEOM *result;
  /* Instantaneous sequence */
  if (seq->count == 1)
  {
    result = points[0];
    pfree(points);
  }
  else
  {
    if (MOBDB_FLAGS_GET_LINEAR(seq->flags))
      result = (LWGEOM *) lwline_from_lwgeom_array(points[0]->srid,
        (uint32_t) seq->count, points);
    else
      result = (LWGEOM *) lwcollection_construct(MULTIPOINTTYPE,
        points[0]->srid, NULL, (uint32_t) seq->count, points);
    for (int i = 0; i < seq->count; i++)
      lwpoint_free((LWPOINT *) points[i]);
    pfree(points);
  }
  return result;
}

/**
 * Converts the temporal sequence point into a PostGIS trajectory
 * geometry/geography where the M coordinates encode the timestamps in
 * number of seconds since '1970-01-01'
 */
static Datum
tpointseq_to_geo(const TSequence *seq)
{
  LWGEOM *lwgeom = tpointseq_to_geo1(seq);
  GSERIALIZED *result = geo_serialize(lwgeom);
  return PointerGetDatum(result);
}

/**
 * Converts the temporal sequence set point into a PostGIS trajectory
 * geometry/geography where the M coordinates encode the timestamps in
 * number of seconds since '1970-01-01'
 */
static Datum
tpointseqset_to_geo(const TSequenceSet *ts)
{
<<<<<<< HEAD
  /* Instantaneous sequence */
  if (ts->count == 1)
  {
    TSequence *seq = tsequenceset_seq_n(ts, 0);
    return tpointseq_to_geo(seq);
  }
  uint32_t colltype = 0;
  LWGEOM **geoms = palloc(sizeof(LWGEOM *) * ts->count);
  for (int i = 0; i < ts->count; i++)
  {
    TSequence *seq = tsequenceset_seq_n(ts, i);
    geoms[i] = tpointseq_to_geo1(seq);
    /* Output type not initialized */
    if (! colltype)
      colltype = lwtype_get_collectiontype(geoms[i]->type);
      /* Input type not compatible with output */
      /* make output type a collection */
    else if (colltype != COLLECTIONTYPE &&
      lwtype_get_collectiontype(geoms[i]->type) != colltype)
      colltype = COLLECTIONTYPE;
  }
  // TODO add the bounding box instead of ask PostGIS to compute it again
  // GBOX *box = stbox_to_gbox(tsequence_bbox_ptr(seq));
  LWGEOM *coll = (LWGEOM *) lwcollection_construct((uint8_t) colltype,
    geoms[0]->srid, NULL, (uint32_t) ts->count, geoms);
  Datum result = PointerGetDatum(geo_serialize(coll));
  /* We cannot lwgeom_free(geoms[i] or lwgeom_free(coll) */
  pfree(geoms);
=======
  Datum (*func)(Datum, Datum);
  if (MOBDB_FLAGS_GET_GEODETIC(temp->flags))
    func = &geog_distance;
  else
    func = MOBDB_FLAGS_GET_Z(temp->flags) ?
      &pt_distance3d : &pt_distance2d;
  LiftedFunctionInfo lfinfo;
  ensure_valid_duration(temp->duration);
  if (temp->duration == INSTANT || temp->duration == INSTANTSET)
  {
    lfinfo.func = (varfunc) func;
    lfinfo.numparam = 2;
    lfinfo.restypid = FLOAT8OID;
    lfinfo.reslinear = MOBDB_FLAGS_GET_LINEAR(temp->flags);
    lfinfo.invert = INVERT_NO;
    lfinfo.discont = CONTINUOUS;
    lfinfo.tpfunc = NULL;
  }
  Temporal *result;
  if (temp->duration == INSTANT)
    result = (Temporal *)tfunc_tinstant_base((TInstant *)temp, geo,
      temp->valuetypid, (Datum) NULL, lfinfo);
  else if (temp->duration == INSTANTSET)
    result = (Temporal *)tfunc_tinstantset_base((TInstantSet *)temp, geo,
      temp->valuetypid, (Datum) NULL, lfinfo);
  else if (temp->duration == SEQUENCE)
    result = (Temporal *)distance_tpointseq_geo((TSequence *)temp, geo, func);
  else /* temp->duration == SEQUENCESET */
    result = (Temporal *)distance_tpointseqset_geo((TSequenceSet *)temp, geo, func);
>>>>>>> a50a6874
  return result;
}

/*****************************************************************************/

/**
 * Converts the temporal sequence point into a PostGIS trajectory
 * geometry/geography where the M coordinates encode the timestamps in
 * number of seconds since '1970-01-01'
 *
 * Version when the resulting value is a MultiLinestring M, where each
 * component is a segment of two points.
 *
 * @param[out] result Array on which the pointers of the newly constructed
 * sequences are stored
 * @param[in] seq Temporal point
 */
static int
tpointseq_to_geo_segmentize1(LWGEOM **result, const TSequence *seq)
{
  TInstant *inst = tsequence_inst_n(seq, 0);
  LWPOINT *points[2];

<<<<<<< HEAD
  /* Instantaneous sequence */
  if (seq->count == 1)
  {
    result[0] = (LWGEOM *) point_to_trajpoint(tinstant_value(inst), inst->t);
    return 1;
  }
=======
/**
 * Returns the temporal distance between the two temporal points
 * (dispatch function)
 */
Temporal *
distance_tpoint_tpoint_internal(const Temporal *temp1, const Temporal *temp2)
{
  LiftedFunctionInfo lfinfo;
  if (MOBDB_FLAGS_GET_GEODETIC(temp1->flags))
    lfinfo.func = (varfunc) &geog_distance;
  else
    lfinfo.func = MOBDB_FLAGS_GET_Z(temp1->flags) ? 
      (varfunc) &pt_distance3d : (varfunc) &pt_distance2d;
  lfinfo.numparam = 2;
  lfinfo.restypid = FLOAT8OID;
  lfinfo.reslinear = MOBDB_FLAGS_GET_LINEAR(temp1->flags) || 
    MOBDB_FLAGS_GET_LINEAR(temp2->flags);
  lfinfo.invert = INVERT_NO;
  lfinfo.discont = CONTINUOUS;
  lfinfo.tpfunc = lfinfo.reslinear ? &tpointseq_min_dist_at_timestamp : NULL;
  Temporal *result = sync_tfunc_temporal_temporal(temp1, temp2, (Datum) NULL,
    lfinfo);
  return result;
}
>>>>>>> a50a6874

  /* General case */
  for (int i = 0; i < seq->count - 1; i++)
  {
    points[0] = point_to_trajpoint(tinstant_value(inst), inst->t);
    inst = tsequence_inst_n(seq, i + 1);
    points[1] = point_to_trajpoint(tinstant_value(inst), inst->t);
    result[i] = (LWGEOM *) lwline_from_lwgeom_array(points[0]->srid, 2,
      (LWGEOM **) points);
    lwpoint_free(points[0]); lwpoint_free(points[1]);
  }
  return seq->count - 1;
}

/**
 * Converts the temporal sequence point into a PostGIS trajectory
 * geometry/geography where the M coordinates encode the timestamps in
 * number of seconds since '1970-01-01'
 *
 * Version when the resulting value is a MultiLinestring M, where each
 * component is a segment of two points.
 */
static Datum
tpointseq_to_geo_segmentize(const TSequence *seq)
{
  int count = (seq->count == 1) ? 1 : seq->count - 1;
  LWGEOM **geoms = palloc(sizeof(LWGEOM *) * count);
  tpointseq_to_geo_segmentize1(geoms, seq);
  Datum result;
  /* Instantaneous sequence */
  if (seq->count == 1)
    result = PointerGetDatum(geo_serialize(geoms[0]));
  else
  {
    // TODO add the bounding box instead of ask PostGIS to compute it again
    // GBOX *box = stbox_to_gbox(tsequence_bbox_ptr(seq));
    LWGEOM *segcoll = (LWGEOM *) lwcollection_construct(MULTILINETYPE,
      geoms[0]->srid, NULL, (uint32_t)(seq->count - 1), geoms);
    result = PointerGetDatum(geo_serialize(segcoll));
  }
  for (int i = 0; i < count; i++)
    lwgeom_free(geoms[i]);
  pfree(geoms);
  return result;
}

/**
 * Converts the temporal sequence set point into a PostGIS trajectory
 * geometry/geography where the M coordinates encode the timestamps in
 * number of seconds since '1970-01-01'
 *
 * Version when the resulting value is a MultiLinestring M, where each
 * component is a segment of two points.
 */
static Datum
tpointseqset_to_geo_segmentize(const TSequenceSet *ts)
{
  /* Instantaneous sequence */
  if (ts->count == 1)
  {
    TSequence *seq = tsequenceset_seq_n(ts, 0);
    return tpointseq_to_geo_segmentize(seq);
  }

  uint8_t colltype = 0;
  LWGEOM **geoms = palloc(sizeof(LWGEOM *) * ts->totalcount);
  int k = 0;
  for (int i = 0; i < ts->count; i++)
  {
    TSequence *seq = tsequenceset_seq_n(ts, i);
    k += tpointseq_to_geo_segmentize1(&geoms[k], seq);
    /* Output type not initialized */
    if (! colltype)
      colltype = (uint8_t) lwtype_get_collectiontype(geoms[k - 1]->type);
      /* Input type not compatible with output */
      /* make output type a collection */
    else if (colltype != COLLECTIONTYPE &&
      lwtype_get_collectiontype(geoms[k - 1]->type) != colltype)
      colltype = COLLECTIONTYPE;
  }
  Datum result;
  // TODO add the bounding box instead of ask PostGIS to compute it again
  // GBOX *box = stbox_to_gbox(tsequenceset_bbox_ptr(seq));
  LWGEOM *coll = (LWGEOM *) lwcollection_construct(colltype,
    geoms[0]->srid, NULL, (uint32_t) k, geoms);
  result = PointerGetDatum(geo_serialize(coll));
  for (int i = 0; i < k; i++)
    lwgeom_free(geoms[i]);
  pfree(geoms);
  return result;
}

/*****************************************************************************/

PG_FUNCTION_INFO_V1(tpoint_to_geo);
/**
 * Converts the temporal point into a PostGIS trajectory geometry/geography
 * where the M coordinates encode the timestamps in number of seconds since
 * '1970-01-01'
 */
PGDLLEXPORT Datum
tpoint_to_geo(PG_FUNCTION_ARGS)
{
  Temporal *temp = PG_GETARG_TEMPORAL(0);
  bool segmentize = (PG_NARGS() == 2) ? PG_GETARG_BOOL(1) : false;
  Datum result;
  ensure_valid_duration(temp->duration);
  if (temp->duration == INSTANT)
    result = tpointinst_to_geo((TInstant *)temp);
  else if (temp->duration == INSTANTSET)
    result = tpointinstset_to_geo((TInstantSet *)temp);
  else if (temp->duration == SEQUENCE)
    result = segmentize ?
         tpointseq_to_geo_segmentize((TSequence *) temp) :
         tpointseq_to_geo((TSequence *) temp);
  else /* temp->duration == SEQUENCESET */
    result = segmentize ?
         tpointseqset_to_geo_segmentize((TSequenceSet *) temp) :
         tpointseqset_to_geo((TSequenceSet *) temp);
  PG_FREE_IF_COPY(temp, 0);
  PG_RETURN_DATUM(result);
}

/*****************************************************************************
 * Convert trajectory geometry/geography where the M coordinates encode the
 * timestamps in number of seconds since '1970-01-01' into a temporal point.
 *****************************************************************************/

/**
 * Converts the PostGIS trajectory geometry/geography where the M coordinates
 * encode the timestamps in number of seconds since '1970-01-01' into a
 * temporal instant point.
 */
static TInstant *
trajpoint_to_tpointinst(LWPOINT *lwpoint)
{
  bool hasz = (bool) FLAGS_GET_Z(lwpoint->flags);
  bool geodetic = (bool) FLAGS_GET_GEODETIC(lwpoint->flags);
  LWPOINT *lwpoint1;
  TimestampTz t;
  if (hasz)
  {
    POINT4D point = getPoint4d(lwpoint->point, 0);
    t = (long) ((point.m - 946684800) * 1e6);
    lwpoint1 = lwpoint_make3dz(lwpoint->srid, point.x, point.y, point.z);
  }
  else
  {
    POINT3DM point = getPoint3dm(lwpoint->point, 0);
    t = (long) ((point.m - 946684800) * 1e6);
    lwpoint1 = lwpoint_make2d(lwpoint->srid, point.x, point.y);
  }
  FLAGS_SET_GEODETIC(lwpoint1->flags, geodetic);
  GSERIALIZED *gs = geo_serialize((LWGEOM *)lwpoint1);
  Oid valuetypid = geodetic ? type_oid(T_GEOGRAPHY) : type_oid(T_GEOMETRY);
  TInstant *result = tinstant_make(PointerGetDatum(gs), t,
    valuetypid);
  pfree(gs);
  return result;
}

/**
 * Converts the PostGIS trajectory geometry/geography where the M coordinates
 * encode the timestamps in number of seconds since '1970-01-01' into a
 * temporal instant point.
 */
static TInstant *
geo_to_tpointinst(GSERIALIZED *gs)
{
  /* Geometry is a POINT */
  LWGEOM *lwgeom = lwgeom_from_gserialized(gs);
  TInstant *result = trajpoint_to_tpointinst((LWPOINT *)lwgeom);
  lwgeom_free(lwgeom);
  return result;
}

/**
 * Converts the PostGIS trajectory geometry/geography where the M coordinates
 * encode the timestamps in number of seconds since '1970-01-01' into a
 * temporal instant set point.
 */
static TInstantSet *
geo_to_tpointinstset(GSERIALIZED *gs)
{
  /* Geometry is a MULTIPOINT */
  LWGEOM *lwgeom = lwgeom_from_gserialized(gs);
  bool hasz = (bool) FLAGS_GET_Z(gs->flags);
  /* Verify that is a valid set of trajectory points */
  LWCOLLECTION *lwcoll = lwgeom_as_lwcollection(lwgeom);
  double m1 = -1 * DBL_MAX, m2;
  int npoints = lwcoll->ngeoms;
  for (int i = 0; i < npoints; i++)
  {
    LWPOINT *lwpoint = (LWPOINT *)lwcoll->geoms[i];
    if (hasz)
    {
      POINT4D point = getPoint4d(lwpoint->point, 0);
      m2 = point.m;
    }
    else
    {
      POINT3DM point = getPoint3dm(lwpoint->point, 0);
      m2 = point.m;
    }
    if (m1 >= m2)
    {
      lwgeom_free(lwgeom);
      ereport(ERROR, (errcode(ERRCODE_INVALID_PARAMETER_VALUE),
        errmsg("Trajectory must be valid")));
    }
    m1 = m2;
  }
  TInstant **instants = palloc(sizeof(TInstant *) * npoints);
  for (int i = 0; i < npoints; i++)
    instants[i] = trajpoint_to_tpointinst((LWPOINT *)lwcoll->geoms[i]);
  lwgeom_free(lwgeom);

  return tinstantset_make_free(instants, npoints);
}

/**
 * Converts the PostGIS trajectory geometry/geography where the M coordinates
 * encode the timestamps in number of seconds since '1970-01-01' into a
 * temporal sequence point.
 */
static TSequence *
geo_to_tpointseq(GSERIALIZED *gs)
{
  /* Geometry is a LINESTRING */
  bool hasz =(bool)  FLAGS_GET_Z(gs->flags);
  LWGEOM *lwgeom = lwgeom_from_gserialized(gs);
  LWLINE *lwline = lwgeom_as_lwline(lwgeom);
  int npoints = lwline->points->npoints;
  /*
   * Verify that the trajectory is valid.
   * Since calling lwgeom_is_trajectory causes discrepancies with regression
   * tests because of the error message depends on PostGIS version,
   * the verification is made here.
   */
  double m1 = -1 * DBL_MAX, m2;
  for (int i = 0; i < npoints; i++)
  {
    if (hasz)
    {
      POINT4D point = getPoint4d(lwline->points, (uint32_t) i);
      m2 = point.m;
    }
    else
    {
      POINT3DM point = getPoint3dm(lwline->points, (uint32_t) i);
      m2 = point.m;
    }
    if (m1 >= m2)
    {
      lwgeom_free(lwgeom);
      ereport(ERROR, (errcode(ERRCODE_INVALID_PARAMETER_VALUE),
        errmsg("Trajectory must be valid")));
    }
    m1 = m2;
  }
  TInstant **instants = palloc(sizeof(TInstant *) * npoints);
  for (int i = 0; i < npoints; i++)
  {
    /* Returns freshly allocated LWPOINT */
    LWPOINT *lwpoint = lwline_get_lwpoint(lwline, (uint32_t) i);
    instants[i] = trajpoint_to_tpointinst(lwpoint);
    lwpoint_free(lwpoint);
  }
  lwgeom_free(lwgeom);
  /* The resulting sequence assumes linear interpolation */
  return tsequence_make_free(instants, npoints, true, true,
    LINEAR, NORMALIZE);
}

/**
 * Converts the PostGIS trajectory geometry/geography where the M coordinates
 * encode the timestamps in number of seconds since '1970-01-01' into a
 * temporal sequence set point.
 */
static TSequenceSet *
geo_to_tpointseqset(GSERIALIZED *gs)
{
  /* Geometry is a MULTILINESTRING or a COLLECTION composed of POINT and LINESTRING */
  LWGEOM *lwgeom = lwgeom_from_gserialized(gs);
  LWCOLLECTION *lwcoll = lwgeom_as_lwcollection(lwgeom);
  int ngeoms = lwcoll->ngeoms;
  for (int i = 0; i < ngeoms; i++)
  {
    LWGEOM *lwgeom1 = lwcoll->geoms[i];
    if (lwgeom1->type != POINTTYPE && lwgeom1->type != LINETYPE)
    {
      lwgeom_free(lwgeom);
      ereport(ERROR, (errcode(ERRCODE_INVALID_PARAMETER_VALUE),
        errmsg("Component geometry/geography must be of type Point(Z)M or Linestring(Z)M")));
    }
  }

  TSequence **sequences = palloc(sizeof(TSequence *) * ngeoms);
  for (int i = 0; i < ngeoms; i++)
  {
    LWGEOM *lwgeom1 = lwcoll->geoms[i];
    GSERIALIZED *gs1 = geo_serialize(lwgeom1);
    if (lwgeom1->type == POINTTYPE)
    {
      TInstant *inst = geo_to_tpointinst(gs1);
      /* The resulting sequence assumes linear interpolation */
      sequences[i] = tinstant_to_tsequence(inst, LINEAR);
      pfree(inst);
    }
    else /* lwgeom1->type == LINETYPE */
      sequences[i] = geo_to_tpointseq(gs1);
    pfree(gs1);
  }
  lwgeom_free(lwgeom);
  /* The resulting sequence set assumes linear interpolation */
  return tsequenceset_make_free(sequences, ngeoms, NORMALIZE_NO);
}

PG_FUNCTION_INFO_V1(geo_to_tpoint);
/**
 * Converts the PostGIS trajectory geometry/geography where the M coordinates
 * encode the timestamps in number of seconds since '1970-01-01' into a
 * temporal point.
 */
PGDLLEXPORT Datum
geo_to_tpoint(PG_FUNCTION_ARGS)
{
  GSERIALIZED *gs = PG_GETARG_GSERIALIZED_P(0);
  ensure_non_empty(gs);
  ensure_has_M_gs(gs);

  Temporal *result = NULL; /* Make compiler quiet */
  if (gserialized_get_type(gs) == POINTTYPE)
    result = (Temporal *)geo_to_tpointinst(gs);
  else if (gserialized_get_type(gs) == MULTIPOINTTYPE)
    result = (Temporal *)geo_to_tpointinstset(gs);
  else if (gserialized_get_type(gs) == LINETYPE)
    result = (Temporal *)geo_to_tpointseq(gs);
  else if (gserialized_get_type(gs) == MULTILINETYPE ||
    gserialized_get_type(gs) == COLLECTIONTYPE)
    result = (Temporal *)geo_to_tpointseqset(gs);
  else
    ereport(ERROR, (errcode(ERRCODE_INTERNAL_ERROR),
      errmsg("Invalid geometry type for trajectory")));

  PG_FREE_IF_COPY(gs, 0);
  PG_RETURN_POINTER(result);
}

/*****************************************************************************/<|MERGE_RESOLUTION|>--- conflicted
+++ resolved
@@ -3225,7 +3225,6 @@
 static Datum
 tpointseqset_to_geo(const TSequenceSet *ts)
 {
-<<<<<<< HEAD
   /* Instantaneous sequence */
   if (ts->count == 1)
   {
@@ -3254,37 +3253,6 @@
   Datum result = PointerGetDatum(geo_serialize(coll));
   /* We cannot lwgeom_free(geoms[i] or lwgeom_free(coll) */
   pfree(geoms);
-=======
-  Datum (*func)(Datum, Datum);
-  if (MOBDB_FLAGS_GET_GEODETIC(temp->flags))
-    func = &geog_distance;
-  else
-    func = MOBDB_FLAGS_GET_Z(temp->flags) ?
-      &pt_distance3d : &pt_distance2d;
-  LiftedFunctionInfo lfinfo;
-  ensure_valid_duration(temp->duration);
-  if (temp->duration == INSTANT || temp->duration == INSTANTSET)
-  {
-    lfinfo.func = (varfunc) func;
-    lfinfo.numparam = 2;
-    lfinfo.restypid = FLOAT8OID;
-    lfinfo.reslinear = MOBDB_FLAGS_GET_LINEAR(temp->flags);
-    lfinfo.invert = INVERT_NO;
-    lfinfo.discont = CONTINUOUS;
-    lfinfo.tpfunc = NULL;
-  }
-  Temporal *result;
-  if (temp->duration == INSTANT)
-    result = (Temporal *)tfunc_tinstant_base((TInstant *)temp, geo,
-      temp->valuetypid, (Datum) NULL, lfinfo);
-  else if (temp->duration == INSTANTSET)
-    result = (Temporal *)tfunc_tinstantset_base((TInstantSet *)temp, geo,
-      temp->valuetypid, (Datum) NULL, lfinfo);
-  else if (temp->duration == SEQUENCE)
-    result = (Temporal *)distance_tpointseq_geo((TSequence *)temp, geo, func);
-  else /* temp->duration == SEQUENCESET */
-    result = (Temporal *)distance_tpointseqset_geo((TSequenceSet *)temp, geo, func);
->>>>>>> a50a6874
   return result;
 }
 
@@ -3308,39 +3276,12 @@
   TInstant *inst = tsequence_inst_n(seq, 0);
   LWPOINT *points[2];
 
-<<<<<<< HEAD
   /* Instantaneous sequence */
   if (seq->count == 1)
   {
     result[0] = (LWGEOM *) point_to_trajpoint(tinstant_value(inst), inst->t);
     return 1;
   }
-=======
-/**
- * Returns the temporal distance between the two temporal points
- * (dispatch function)
- */
-Temporal *
-distance_tpoint_tpoint_internal(const Temporal *temp1, const Temporal *temp2)
-{
-  LiftedFunctionInfo lfinfo;
-  if (MOBDB_FLAGS_GET_GEODETIC(temp1->flags))
-    lfinfo.func = (varfunc) &geog_distance;
-  else
-    lfinfo.func = MOBDB_FLAGS_GET_Z(temp1->flags) ? 
-      (varfunc) &pt_distance3d : (varfunc) &pt_distance2d;
-  lfinfo.numparam = 2;
-  lfinfo.restypid = FLOAT8OID;
-  lfinfo.reslinear = MOBDB_FLAGS_GET_LINEAR(temp1->flags) || 
-    MOBDB_FLAGS_GET_LINEAR(temp2->flags);
-  lfinfo.invert = INVERT_NO;
-  lfinfo.discont = CONTINUOUS;
-  lfinfo.tpfunc = lfinfo.reslinear ? &tpointseq_min_dist_at_timestamp : NULL;
-  Temporal *result = sync_tfunc_temporal_temporal(temp1, temp2, (Datum) NULL,
-    lfinfo);
-  return result;
-}
->>>>>>> a50a6874
 
   /* General case */
   for (int i = 0; i < seq->count - 1; i++)
