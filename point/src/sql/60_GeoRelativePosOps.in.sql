/*****************************************************************************
 *
 * RelativePosOps.sql
 *	  Relative position operators for 4D (2D/3D spatial value + 1D time)
 *	  temporal points
 *
 * Temporal geometric points have associated operators for the spatial and
 * temporal dimensions while temporal geographic points only for the temporal
 * dimension.
 *
 * Portions Copyright (c) 2019, Esteban Zimanyi, Arthur Lesuisse, 
 * 		Universite Libre de Bruxelles
 * Portions Copyright (c) 1996-2019, PostgreSQL Global Development Group
 * Portions Copyright (c) 1994, Regents of the University of California
 *
 *****************************************************************************/

CREATE FUNCTION tpoint_position_sel(internal, oid, internal, integer)
	RETURNS float
	AS 'MODULE_PATHNAME', 'tpoint_position_sel'
<<<<<<< HEAD
	LANGUAGE C IMMUTABLE STRICT PARALLEL SAFE;
CREATE FUNCTION tpoint_position_joinsel(internal, oid, internal, smallint, internal)
	RETURNS float
	AS 'MODULE_PATHNAME', 'tpoint_position_joinsel'
	LANGUAGE C IMMUTABLE STRICT PARALLEL SAFE;

=======
	LANGUAGE C IMMUTABLE STRICT PARALLEL SAFE;
CREATE FUNCTION tpoint_position_joinsel(internal, oid, internal, smallint, internal)
	RETURNS float
	AS 'MODULE_PATHNAME', 'tpoint_position_joinsel'
	LANGUAGE C IMMUTABLE STRICT PARALLEL SAFE;

/*****************************************************************************
 * stbox
 *****************************************************************************/

CREATE FUNCTION temporal_left(stbox, stbox)
	RETURNS boolean
	AS 'MODULE_PATHNAME', 'left_stbox_stbox'
	LANGUAGE C IMMUTABLE STRICT PARALLEL SAFE;
CREATE FUNCTION temporal_overleft(stbox, stbox)
	RETURNS boolean
	AS 'MODULE_PATHNAME', 'overleft_stbox_stbox'
	LANGUAGE C IMMUTABLE STRICT PARALLEL SAFE;
CREATE FUNCTION temporal_right(stbox, stbox)
	RETURNS boolean
	AS 'MODULE_PATHNAME', 'right_stbox_stbox'
	LANGUAGE C IMMUTABLE STRICT PARALLEL SAFE;
CREATE FUNCTION temporal_overright(stbox, stbox)
	RETURNS boolean
	AS 'MODULE_PATHNAME', 'overright_stbox_stbox'
	LANGUAGE C IMMUTABLE STRICT PARALLEL SAFE;
CREATE FUNCTION temporal_below(stbox, stbox)
	RETURNS boolean
	AS 'MODULE_PATHNAME', 'below_stbox_stbox'
	LANGUAGE C IMMUTABLE STRICT PARALLEL SAFE;
CREATE FUNCTION temporal_overbelow(stbox, stbox)
	RETURNS boolean
	AS 'MODULE_PATHNAME', 'overbelow_stbox_stbox'
	LANGUAGE C IMMUTABLE STRICT PARALLEL SAFE;
CREATE FUNCTION temporal_above(stbox, stbox)
	RETURNS boolean
	AS 'MODULE_PATHNAME', 'above_stbox_stbox'
	LANGUAGE C IMMUTABLE STRICT PARALLEL SAFE;
CREATE FUNCTION temporal_overabove(stbox, stbox)
	RETURNS boolean
	AS 'MODULE_PATHNAME', 'overabove_stbox_stbox'
	LANGUAGE C IMMUTABLE STRICT PARALLEL SAFE;
CREATE FUNCTION temporal_before(stbox, stbox)
	RETURNS boolean
	AS 'MODULE_PATHNAME', 'before_stbox_stbox'
	LANGUAGE C IMMUTABLE STRICT PARALLEL SAFE;
CREATE FUNCTION temporal_overbefore(stbox, stbox)
	RETURNS boolean
	AS 'MODULE_PATHNAME', 'overbefore_stbox_stbox'
	LANGUAGE C IMMUTABLE STRICT PARALLEL SAFE;
CREATE FUNCTION temporal_after(stbox, stbox)
	RETURNS boolean
	AS 'MODULE_PATHNAME', 'after_stbox_stbox'
	LANGUAGE C IMMUTABLE STRICT PARALLEL SAFE;
CREATE FUNCTION temporal_overafter(stbox, stbox)
	RETURNS boolean
	AS 'MODULE_PATHNAME', 'overafter_stbox_stbox'
	LANGUAGE C IMMUTABLE STRICT PARALLEL SAFE;
CREATE FUNCTION temporal_front(stbox, stbox)
	RETURNS boolean
	AS 'MODULE_PATHNAME', 'front_stbox_stbox'
	LANGUAGE C IMMUTABLE STRICT PARALLEL SAFE;
CREATE FUNCTION temporal_overfront(stbox, stbox)
	RETURNS boolean
	AS 'MODULE_PATHNAME', 'overfront_stbox_stbox'
	LANGUAGE C IMMUTABLE STRICT PARALLEL SAFE;
CREATE FUNCTION temporal_back(stbox, stbox)
	RETURNS boolean
	AS 'MODULE_PATHNAME', 'back_stbox_stbox'
	LANGUAGE C IMMUTABLE STRICT PARALLEL SAFE;
CREATE FUNCTION temporal_overback(stbox, stbox)
	RETURNS boolean
	AS 'MODULE_PATHNAME', 'overback_stbox_stbox'
	LANGUAGE C IMMUTABLE STRICT PARALLEL SAFE;

CREATE OPERATOR << (
	PROCEDURE = temporal_left,
	LEFTARG = stbox, RIGHTARG = stbox,
	COMMUTATOR = '>>',
	RESTRICT = tpoint_position_sel, JOIN = tpoint_position_joinsel
);
CREATE OPERATOR &< (
	PROCEDURE = temporal_overleft,
	LEFTARG = stbox, RIGHTARG = stbox,
	RESTRICT = tpoint_position_sel, JOIN = tpoint_position_joinsel
);
CREATE OPERATOR >> (
	LEFTARG = stbox, RIGHTARG = stbox,
	PROCEDURE = temporal_right,
	COMMUTATOR = '<<',
	RESTRICT = tpoint_position_sel, JOIN = tpoint_position_joinsel
);
CREATE OPERATOR &> (
	PROCEDURE = temporal_overright,
	LEFTARG = stbox, RIGHTARG = stbox,
	RESTRICT = tpoint_position_sel, JOIN = tpoint_position_joinsel
);
CREATE OPERATOR <<| (
	PROCEDURE = temporal_below,
	LEFTARG = stbox, RIGHTARG = stbox,
	COMMUTATOR = '|>>',
	RESTRICT = tpoint_position_sel, JOIN = tpoint_position_joinsel
);
CREATE OPERATOR &<| (
	PROCEDURE = temporal_overbelow,
	LEFTARG = stbox, RIGHTARG = stbox,
	RESTRICT = tpoint_position_sel, JOIN = tpoint_position_joinsel
);
CREATE OPERATOR |>> (
	PROCEDURE = temporal_above,
	LEFTARG = stbox, RIGHTARG = stbox,
	COMMUTATOR = '<<|',
	RESTRICT = tpoint_position_sel, JOIN = tpoint_position_joinsel
);
CREATE OPERATOR |&> (
	PROCEDURE = temporal_overabove,
	LEFTARG = stbox, RIGHTARG = stbox,
	RESTRICT = tpoint_position_sel, JOIN = tpoint_position_joinsel
);
CREATE OPERATOR <</ (
	LEFTARG = stbox, RIGHTARG = stbox,
	PROCEDURE = temporal_front,
	COMMUTATOR = '/>>',
	RESTRICT = tpoint_position_sel, JOIN = tpoint_position_joinsel
);
CREATE OPERATOR &</ (
	LEFTARG = stbox, RIGHTARG = stbox,
	PROCEDURE = temporal_overfront,
	RESTRICT = tpoint_position_sel, JOIN = tpoint_position_joinsel
);
CREATE OPERATOR />> (
	LEFTARG = stbox, RIGHTARG = stbox,
	PROCEDURE = temporal_back,
	COMMUTATOR = '<</',
	RESTRICT = tpoint_position_sel, JOIN = tpoint_position_joinsel
);
CREATE OPERATOR /&> (
	LEFTARG = stbox, RIGHTARG = stbox,
	PROCEDURE = temporal_overback,
	RESTRICT = tpoint_position_sel, JOIN = tpoint_position_joinsel
);
CREATE OPERATOR <<# (
	PROCEDURE = temporal_before,
	LEFTARG = stbox, RIGHTARG = stbox,
	COMMUTATOR = '#>>',
	RESTRICT = tpoint_position_sel, JOIN = tpoint_position_joinsel
);
CREATE OPERATOR &<# (
	PROCEDURE = temporal_overbefore,
	LEFTARG = stbox, RIGHTARG = stbox,
	RESTRICT = tpoint_position_sel, JOIN = tpoint_position_joinsel
);
CREATE OPERATOR #>> (
	PROCEDURE = temporal_after,
	LEFTARG = stbox, RIGHTARG = stbox,
	COMMUTATOR = '<<#',
	RESTRICT = tpoint_position_sel, JOIN = tpoint_position_joinsel
);
CREATE OPERATOR #&> (
	PROCEDURE = temporal_overafter,
	LEFTARG = stbox, RIGHTARG = stbox,
	RESTRICT = tpoint_position_sel, JOIN = tpoint_position_joinsel
);

>>>>>>> 08b85fba
/*****************************************************************************
 * Geometry
 *****************************************************************************/

CREATE FUNCTION temporal_left(geometry, tgeompoint)
	RETURNS boolean
	AS 'MODULE_PATHNAME', 'left_geom_tpoint'
	LANGUAGE C IMMUTABLE STRICT PARALLEL SAFE;
CREATE FUNCTION temporal_overleft(geometry, tgeompoint)
	RETURNS boolean
	AS 'MODULE_PATHNAME', 'overleft_geom_tpoint'
	LANGUAGE C IMMUTABLE STRICT PARALLEL SAFE;
CREATE FUNCTION temporal_right(geometry, tgeompoint)
	RETURNS boolean
	AS 'MODULE_PATHNAME', 'right_geom_tpoint'
	LANGUAGE C IMMUTABLE STRICT PARALLEL SAFE;
CREATE FUNCTION temporal_overright(geometry, tgeompoint)
	RETURNS boolean
	AS 'MODULE_PATHNAME', 'overright_geom_tpoint'
	LANGUAGE C IMMUTABLE STRICT PARALLEL SAFE;
CREATE FUNCTION temporal_below(geometry, tgeompoint)
	RETURNS boolean
	AS 'MODULE_PATHNAME', 'below_geom_tpoint'
	LANGUAGE C IMMUTABLE STRICT PARALLEL SAFE;
CREATE FUNCTION temporal_overbelow(geometry, tgeompoint)
	RETURNS boolean
	AS 'MODULE_PATHNAME', 'overbelow_geom_tpoint'
	LANGUAGE C IMMUTABLE STRICT PARALLEL SAFE;
CREATE FUNCTION temporal_above(geometry, tgeompoint)
	RETURNS boolean
	AS 'MODULE_PATHNAME', 'above_geom_tpoint'
	LANGUAGE C IMMUTABLE STRICT PARALLEL SAFE;
CREATE FUNCTION temporal_overabove(geometry, tgeompoint)
	RETURNS boolean
	AS 'MODULE_PATHNAME', 'overabove_geom_tpoint'
	LANGUAGE C IMMUTABLE STRICT PARALLEL SAFE;
CREATE FUNCTION temporal_front(geometry, tgeompoint)
	RETURNS boolean
	AS 'MODULE_PATHNAME', 'front_geom_tpoint'
	LANGUAGE C IMMUTABLE STRICT PARALLEL SAFE;
CREATE FUNCTION temporal_overfront(geometry, tgeompoint)
	RETURNS boolean
	AS 'MODULE_PATHNAME', 'overfront_geom_tpoint'
	LANGUAGE C IMMUTABLE STRICT PARALLEL SAFE;
CREATE FUNCTION temporal_back(geometry, tgeompoint)
	RETURNS boolean
	AS 'MODULE_PATHNAME', 'back_geom_tpoint'
	LANGUAGE C IMMUTABLE STRICT PARALLEL SAFE;
CREATE FUNCTION temporal_overback(geometry, tgeompoint)
	RETURNS boolean
	AS 'MODULE_PATHNAME', 'overback_geom_tpoint'
	LANGUAGE C IMMUTABLE STRICT PARALLEL SAFE;

CREATE OPERATOR << (
	LEFTARG = geometry, RIGHTARG = tgeompoint,
	PROCEDURE = temporal_left,
	COMMUTATOR = '>>',
	RESTRICT = tpoint_position_sel, JOIN = tpoint_position_joinsel
);
CREATE OPERATOR &< (
	LEFTARG = geometry, RIGHTARG = tgeompoint,
	PROCEDURE = temporal_overleft,
<<<<<<< HEAD
	LEFTARG = gbox, RIGHTARG = gbox,
=======
>>>>>>> 08b85fba
	RESTRICT = tpoint_position_sel, JOIN = tpoint_position_joinsel
);
CREATE OPERATOR >> (
	LEFTARG = geometry, RIGHTARG = tgeompoint,
	PROCEDURE = temporal_right,
	COMMUTATOR = '<<',
	RESTRICT = tpoint_position_sel, JOIN = tpoint_position_joinsel
);
CREATE OPERATOR &> (
	LEFTARG = geometry, RIGHTARG = tgeompoint,
	PROCEDURE = temporal_overright,
<<<<<<< HEAD
	LEFTARG = gbox, RIGHTARG = gbox,
=======
>>>>>>> 08b85fba
	RESTRICT = tpoint_position_sel, JOIN = tpoint_position_joinsel
);
CREATE OPERATOR <<| (
	LEFTARG = geometry, RIGHTARG = tgeompoint,
	PROCEDURE = temporal_below,
	COMMUTATOR = '|>>',
	RESTRICT = tpoint_position_sel, JOIN = tpoint_position_joinsel
);
CREATE OPERATOR &<| (
	LEFTARG = geometry, RIGHTARG = tgeompoint,
	PROCEDURE = temporal_overbelow,
<<<<<<< HEAD
	LEFTARG = gbox, RIGHTARG = gbox,
=======
>>>>>>> 08b85fba
	RESTRICT = tpoint_position_sel, JOIN = tpoint_position_joinsel
);
CREATE OPERATOR |>> (
	LEFTARG = geometry, RIGHTARG = tgeompoint,
	PROCEDURE = temporal_above,
	COMMUTATOR = '<<|',
	RESTRICT = tpoint_position_sel, JOIN = tpoint_position_joinsel
);
CREATE OPERATOR |&> (
	LEFTARG = geometry, RIGHTARG = tgeompoint,
	PROCEDURE = temporal_overabove,
<<<<<<< HEAD
	LEFTARG = gbox, RIGHTARG = gbox,
=======
>>>>>>> 08b85fba
	RESTRICT = tpoint_position_sel, JOIN = tpoint_position_joinsel
);
CREATE OPERATOR <</ (
	LEFTARG = geometry, RIGHTARG = tgeompoint,
	PROCEDURE = temporal_front,
	COMMUTATOR = '/>>',
	RESTRICT = tpoint_position_sel, JOIN = tpoint_position_joinsel
);
CREATE OPERATOR &</ (
	LEFTARG = geometry, RIGHTARG = tgeompoint,
	PROCEDURE = temporal_overfront,
	RESTRICT = tpoint_position_sel, JOIN = tpoint_position_joinsel
);
CREATE OPERATOR />> (
	LEFTARG = geometry, RIGHTARG = tgeompoint,
	PROCEDURE = temporal_back,
	COMMUTATOR = '<</',
	RESTRICT = tpoint_position_sel, JOIN = tpoint_position_joinsel
);
CREATE OPERATOR /&> (
	LEFTARG = geometry, RIGHTARG = tgeompoint,
	PROCEDURE = temporal_overback,
	RESTRICT = tpoint_position_sel, JOIN = tpoint_position_joinsel
<<<<<<< HEAD
);
CREATE OPERATOR <<# (
	PROCEDURE = temporal_before,
	LEFTARG = gbox, RIGHTARG = gbox,
	COMMUTATOR = '#>>',
	RESTRICT = tpoint_position_sel, JOIN = tpoint_position_joinsel
);
CREATE OPERATOR &<# (
	PROCEDURE = temporal_overbefore,
	LEFTARG = gbox, RIGHTARG = gbox,
	RESTRICT = tpoint_position_sel, JOIN = tpoint_position_joinsel
);
CREATE OPERATOR #>> (
	PROCEDURE = temporal_after,
	LEFTARG = gbox, RIGHTARG = gbox,
	COMMUTATOR = '<<#',
	RESTRICT = tpoint_position_sel, JOIN = tpoint_position_joinsel
);
CREATE OPERATOR #&> (
	PROCEDURE = temporal_overafter,
	LEFTARG = gbox, RIGHTARG = gbox,
	RESTRICT = tpoint_position_sel, JOIN = tpoint_position_joinsel
);

/*****************************************************************************
 * Geometry
 *****************************************************************************/

CREATE FUNCTION temporal_left(geometry, tgeompoint)
	RETURNS boolean
	AS 'MODULE_PATHNAME', 'left_geom_tpoint'
	LANGUAGE C IMMUTABLE STRICT PARALLEL SAFE;
CREATE FUNCTION temporal_overleft(geometry, tgeompoint)
	RETURNS boolean
	AS 'MODULE_PATHNAME', 'overleft_geom_tpoint'
	LANGUAGE C IMMUTABLE STRICT PARALLEL SAFE;
CREATE FUNCTION temporal_right(geometry, tgeompoint)
	RETURNS boolean
	AS 'MODULE_PATHNAME', 'right_geom_tpoint'
	LANGUAGE C IMMUTABLE STRICT PARALLEL SAFE;
CREATE FUNCTION temporal_overright(geometry, tgeompoint)
	RETURNS boolean
	AS 'MODULE_PATHNAME', 'overright_geom_tpoint'
	LANGUAGE C IMMUTABLE STRICT PARALLEL SAFE;
CREATE FUNCTION temporal_below(geometry, tgeompoint)
	RETURNS boolean
	AS 'MODULE_PATHNAME', 'below_geom_tpoint'
	LANGUAGE C IMMUTABLE STRICT PARALLEL SAFE;
CREATE FUNCTION temporal_overbelow(geometry, tgeompoint)
	RETURNS boolean
	AS 'MODULE_PATHNAME', 'overbelow_geom_tpoint'
	LANGUAGE C IMMUTABLE STRICT PARALLEL SAFE;
CREATE FUNCTION temporal_above(geometry, tgeompoint)
	RETURNS boolean
	AS 'MODULE_PATHNAME', 'above_geom_tpoint'
	LANGUAGE C IMMUTABLE STRICT PARALLEL SAFE;
CREATE FUNCTION temporal_overabove(geometry, tgeompoint)
	RETURNS boolean
	AS 'MODULE_PATHNAME', 'overabove_geom_tpoint'
	LANGUAGE C IMMUTABLE STRICT PARALLEL SAFE;
CREATE FUNCTION temporal_front(geometry, tgeompoint)
	RETURNS boolean
	AS 'MODULE_PATHNAME', 'front_geom_tpoint'
	LANGUAGE C IMMUTABLE STRICT PARALLEL SAFE;
CREATE FUNCTION temporal_overfront(geometry, tgeompoint)
	RETURNS boolean
	AS 'MODULE_PATHNAME', 'overfront_geom_tpoint'
	LANGUAGE C IMMUTABLE STRICT PARALLEL SAFE;
CREATE FUNCTION temporal_back(geometry, tgeompoint)
	RETURNS boolean
	AS 'MODULE_PATHNAME', 'back_geom_tpoint'
	LANGUAGE C IMMUTABLE STRICT PARALLEL SAFE;
CREATE FUNCTION temporal_overback(geometry, tgeompoint)
	RETURNS boolean
	AS 'MODULE_PATHNAME', 'overback_geom_tpoint'
	LANGUAGE C IMMUTABLE STRICT PARALLEL SAFE;

CREATE OPERATOR << (
	LEFTARG = geometry, RIGHTARG = tgeompoint,
	PROCEDURE = temporal_left,
	COMMUTATOR = '>>',
	RESTRICT = tpoint_position_sel, JOIN = tpoint_position_joinsel
);
CREATE OPERATOR &< (
	LEFTARG = geometry, RIGHTARG = tgeompoint,
	PROCEDURE = temporal_overleft,
	RESTRICT = tpoint_position_sel, JOIN = tpoint_position_joinsel
=======
>>>>>>> 08b85fba
);
CREATE OPERATOR >> (
	LEFTARG = geometry, RIGHTARG = tgeompoint,
	PROCEDURE = temporal_right,
	COMMUTATOR = '<<',
	RESTRICT = tpoint_position_sel, JOIN = tpoint_position_joinsel
);
CREATE OPERATOR &> (
	LEFTARG = geometry, RIGHTARG = tgeompoint,
	PROCEDURE = temporal_overright,
	RESTRICT = tpoint_position_sel, JOIN = tpoint_position_joinsel
);
CREATE OPERATOR <<| (
	LEFTARG = geometry, RIGHTARG = tgeompoint,
	PROCEDURE = temporal_below,
	COMMUTATOR = '|>>',
	RESTRICT = tpoint_position_sel, JOIN = tpoint_position_joinsel
);
CREATE OPERATOR &<| (
	LEFTARG = geometry, RIGHTARG = tgeompoint,
	PROCEDURE = temporal_overbelow,
	RESTRICT = tpoint_position_sel, JOIN = tpoint_position_joinsel
);
CREATE OPERATOR |>> (
	LEFTARG = geometry, RIGHTARG = tgeompoint,
	PROCEDURE = temporal_above,
	COMMUTATOR = '<<|',
	RESTRICT = tpoint_position_sel, JOIN = tpoint_position_joinsel
);
CREATE OPERATOR |&> (
	LEFTARG = geometry, RIGHTARG = tgeompoint,
	PROCEDURE = temporal_overabove,
	RESTRICT = tpoint_position_sel, JOIN = tpoint_position_joinsel
);
CREATE OPERATOR <</ (
	LEFTARG = geometry, RIGHTARG = tgeompoint,
	PROCEDURE = temporal_front,
	COMMUTATOR = '/>>',
	RESTRICT = tpoint_position_sel, JOIN = tpoint_position_joinsel
);
CREATE OPERATOR &</ (
	LEFTARG = geometry, RIGHTARG = tgeompoint,
	PROCEDURE = temporal_overfront,
	RESTRICT = tpoint_position_sel, JOIN = tpoint_position_joinsel
);
CREATE OPERATOR />> (
	LEFTARG = geometry, RIGHTARG = tgeompoint,
	PROCEDURE = temporal_back,
	COMMUTATOR = '<</',
	RESTRICT = tpoint_position_sel, JOIN = tpoint_position_joinsel
);
CREATE OPERATOR /&> (
	LEFTARG = geometry, RIGHTARG = tgeompoint,
	PROCEDURE = temporal_overback,
	RESTRICT = tpoint_position_sel, JOIN = tpoint_position_joinsel
);



/******************************************************************************/

CREATE FUNCTION temporal_left(stbox, tgeompoint)
	RETURNS boolean
	AS 'MODULE_PATHNAME', 'left_stbox_tpoint'
	LANGUAGE C IMMUTABLE STRICT PARALLEL SAFE;
CREATE FUNCTION temporal_overleft(stbox, tgeompoint)
	RETURNS boolean
	AS 'MODULE_PATHNAME', 'overleft_stbox_tpoint'
	LANGUAGE C IMMUTABLE STRICT PARALLEL SAFE;
CREATE FUNCTION temporal_right(stbox, tgeompoint)
	RETURNS boolean
	AS 'MODULE_PATHNAME', 'right_stbox_tpoint'
	LANGUAGE C IMMUTABLE STRICT PARALLEL SAFE;
CREATE FUNCTION temporal_overright(stbox, tgeompoint)
	RETURNS boolean
	AS 'MODULE_PATHNAME', 'overright_stbox_tpoint'
	LANGUAGE C IMMUTABLE STRICT PARALLEL SAFE;
CREATE FUNCTION temporal_below(stbox, tgeompoint)
	RETURNS boolean
	AS 'MODULE_PATHNAME', 'below_stbox_tpoint'
	LANGUAGE C IMMUTABLE STRICT PARALLEL SAFE;
CREATE FUNCTION temporal_overbelow(stbox, tgeompoint)
	RETURNS boolean
	AS 'MODULE_PATHNAME', 'overbelow_stbox_tpoint'
	LANGUAGE C IMMUTABLE STRICT PARALLEL SAFE;
CREATE FUNCTION temporal_above(stbox, tgeompoint)
	RETURNS boolean
	AS 'MODULE_PATHNAME', 'above_stbox_tpoint'
	LANGUAGE C IMMUTABLE STRICT PARALLEL SAFE;
CREATE FUNCTION temporal_overabove(stbox, tgeompoint)
	RETURNS boolean
	AS 'MODULE_PATHNAME', 'overabove_stbox_tpoint'
	LANGUAGE C IMMUTABLE STRICT PARALLEL SAFE;
CREATE FUNCTION temporal_front(stbox, tgeompoint)
	RETURNS boolean
	AS 'MODULE_PATHNAME', 'front_stbox_tpoint'
	LANGUAGE C IMMUTABLE STRICT PARALLEL SAFE;
CREATE FUNCTION temporal_overfront(stbox, tgeompoint)
	RETURNS boolean
	AS 'MODULE_PATHNAME', 'overfront_stbox_tpoint'
	LANGUAGE C IMMUTABLE STRICT PARALLEL SAFE;
CREATE FUNCTION temporal_back(stbox, tgeompoint)
	RETURNS boolean
	AS 'MODULE_PATHNAME', 'back_stbox_tpoint'
	LANGUAGE C IMMUTABLE STRICT PARALLEL SAFE;
CREATE FUNCTION temporal_overback(stbox, tgeompoint)
	RETURNS boolean
	AS 'MODULE_PATHNAME', 'overback_stbox_tpoint'
	LANGUAGE C IMMUTABLE STRICT PARALLEL SAFE;
CREATE FUNCTION temporal_before(stbox, tgeompoint)
	RETURNS boolean
	AS 'MODULE_PATHNAME', 'before_stbox_tpoint'
	LANGUAGE C IMMUTABLE STRICT PARALLEL SAFE;
CREATE FUNCTION temporal_overbefore(stbox, tgeompoint)
	RETURNS boolean
	AS 'MODULE_PATHNAME', 'overbefore_stbox_tpoint'
	LANGUAGE C IMMUTABLE STRICT PARALLEL SAFE;
CREATE FUNCTION temporal_after(stbox, tgeompoint)
	RETURNS boolean
	AS 'MODULE_PATHNAME', 'after_stbox_tpoint'
	LANGUAGE C IMMUTABLE STRICT PARALLEL SAFE;
CREATE FUNCTION temporal_overafter(stbox, tgeompoint)
	RETURNS boolean
	AS 'MODULE_PATHNAME', 'overafter_stbox_tpoint'
	LANGUAGE C IMMUTABLE STRICT PARALLEL SAFE;

CREATE OPERATOR << (
	LEFTARG = stbox, RIGHTARG = tgeompoint,
	PROCEDURE = temporal_left,
	COMMUTATOR = '>>',
	RESTRICT = tpoint_position_sel, JOIN = tpoint_position_joinsel
);
CREATE OPERATOR &< (
	LEFTARG = stbox, RIGHTARG = tgeompoint,
	PROCEDURE = temporal_overleft,
	RESTRICT = tpoint_position_sel, JOIN = tpoint_position_joinsel
);
CREATE OPERATOR >> (
	LEFTARG = stbox, RIGHTARG = tgeompoint,
	PROCEDURE = temporal_right,
	COMMUTATOR = '<<',
	RESTRICT = tpoint_position_sel, JOIN = tpoint_position_joinsel
);
CREATE OPERATOR &> (
	LEFTARG = stbox, RIGHTARG = tgeompoint,
	PROCEDURE = temporal_overright,
	RESTRICT = tpoint_position_sel, JOIN = tpoint_position_joinsel
);
CREATE OPERATOR <<| (
	LEFTARG = stbox, RIGHTARG = tgeompoint,
	PROCEDURE = temporal_below,
	COMMUTATOR = '|>>',
	RESTRICT = tpoint_position_sel, JOIN = tpoint_position_joinsel
);
CREATE OPERATOR &<| (
	LEFTARG = stbox, RIGHTARG = tgeompoint,
	PROCEDURE = temporal_overbelow,
	RESTRICT = tpoint_position_sel, JOIN = tpoint_position_joinsel
);
CREATE OPERATOR |>> (
	LEFTARG = stbox, RIGHTARG = tgeompoint,
	PROCEDURE = temporal_above,
	COMMUTATOR = '<<|',
	RESTRICT = tpoint_position_sel, JOIN = tpoint_position_joinsel
);
CREATE OPERATOR |&> (
	LEFTARG = stbox, RIGHTARG = tgeompoint,
	PROCEDURE = temporal_overabove,
	RESTRICT = tpoint_position_sel, JOIN = tpoint_position_joinsel
);
CREATE OPERATOR <</ (
	LEFTARG = stbox, RIGHTARG = tgeompoint,
	PROCEDURE = temporal_front,
	COMMUTATOR = '/>>',
	RESTRICT = tpoint_position_sel, JOIN = tpoint_position_joinsel
);
CREATE OPERATOR &</ (
	LEFTARG = stbox, RIGHTARG = tgeompoint,
	PROCEDURE = temporal_overfront,
	RESTRICT = tpoint_position_sel, JOIN = tpoint_position_joinsel
);
CREATE OPERATOR />> (
	LEFTARG = stbox, RIGHTARG = tgeompoint,
	PROCEDURE = temporal_back,
	COMMUTATOR = '<</',
	RESTRICT = tpoint_position_sel, JOIN = tpoint_position_joinsel
);
CREATE OPERATOR /&> (
	LEFTARG = stbox, RIGHTARG = tgeompoint,
	PROCEDURE = temporal_overback,
	RESTRICT = tpoint_position_sel, JOIN = tpoint_position_joinsel
);
CREATE OPERATOR <<# (
	LEFTARG = stbox, RIGHTARG = tgeompoint,
	PROCEDURE = temporal_before,
	COMMUTATOR = '#>>',
	RESTRICT = tpoint_position_sel, JOIN = tpoint_position_joinsel
);
CREATE OPERATOR &<# (
	LEFTARG = stbox, RIGHTARG = tgeompoint,
	PROCEDURE = temporal_overbefore,
	RESTRICT = tpoint_position_sel, JOIN = tpoint_position_joinsel
);
CREATE OPERATOR #>> (
	LEFTARG = stbox, RIGHTARG = tgeompoint,
	PROCEDURE = temporal_after,
	COMMUTATOR = '<<#',
	RESTRICT = tpoint_position_sel, JOIN = tpoint_position_joinsel
);
CREATE OPERATOR #&> (
	LEFTARG = stbox, RIGHTARG = tgeompoint,
	PROCEDURE = temporal_overafter,
	RESTRICT = tpoint_position_sel, JOIN = tpoint_position_joinsel
);

/*****************************************************************************/

CREATE FUNCTION temporal_before(stbox, tgeogpoint)
	RETURNS boolean
	AS 'MODULE_PATHNAME', 'before_stbox_tpoint'
	LANGUAGE C IMMUTABLE STRICT PARALLEL SAFE;
CREATE FUNCTION temporal_overbefore(stbox, tgeogpoint)
	RETURNS boolean
	AS 'MODULE_PATHNAME', 'overbefore_stbox_tpoint'
	LANGUAGE C IMMUTABLE STRICT PARALLEL SAFE;
CREATE FUNCTION temporal_after(stbox, tgeogpoint)
	RETURNS boolean
	AS 'MODULE_PATHNAME', 'after_stbox_tpoint'
	LANGUAGE C IMMUTABLE STRICT PARALLEL SAFE;
CREATE FUNCTION temporal_overafter(stbox, tgeogpoint)
	RETURNS boolean
	AS 'MODULE_PATHNAME', 'overafter_stbox_tpoint'
	LANGUAGE C IMMUTABLE STRICT PARALLEL SAFE;

CREATE OPERATOR <<# (
	LEFTARG = stbox, RIGHTARG = tgeogpoint,
	PROCEDURE = temporal_before,
	COMMUTATOR = '#>>',
	RESTRICT = tpoint_position_sel, JOIN = tpoint_position_joinsel
);
CREATE OPERATOR &<# (
	LEFTARG = stbox, RIGHTARG = tgeogpoint,
	PROCEDURE = temporal_overbefore,
	RESTRICT = tpoint_position_sel, JOIN = tpoint_position_joinsel
);
CREATE OPERATOR #>> (
	LEFTARG = stbox, RIGHTARG = tgeogpoint,
	PROCEDURE = temporal_after,
	COMMUTATOR = '<<#',
	RESTRICT = tpoint_position_sel, JOIN = tpoint_position_joinsel
);
CREATE OPERATOR #&> (
	LEFTARG = stbox, RIGHTARG = tgeogpoint,
	PROCEDURE = temporal_overafter,
	RESTRICT = tpoint_position_sel, JOIN = tpoint_position_joinsel
);

/*****************************************************************************
 * tgeompoint
 *****************************************************************************/

 /* tgeompoint op geometry */

CREATE FUNCTION temporal_left(tgeompoint, geometry)
	RETURNS boolean
	AS 'MODULE_PATHNAME', 'left_tpoint_geom'
	LANGUAGE C IMMUTABLE STRICT PARALLEL SAFE;
CREATE FUNCTION temporal_overleft(tgeompoint, geometry)
	RETURNS boolean
	AS 'MODULE_PATHNAME', 'overleft_tpoint_geom'
	LANGUAGE C IMMUTABLE STRICT PARALLEL SAFE;
CREATE FUNCTION temporal_right(tgeompoint, geometry)
	RETURNS boolean
	AS 'MODULE_PATHNAME', 'right_tpoint_geom'
	LANGUAGE C IMMUTABLE STRICT PARALLEL SAFE;
CREATE FUNCTION temporal_overright(tgeompoint, geometry)
	RETURNS boolean
	AS 'MODULE_PATHNAME', 'overright_tpoint_geom'
	LANGUAGE C IMMUTABLE STRICT PARALLEL SAFE;
CREATE FUNCTION temporal_below(tgeompoint, geometry)
	RETURNS boolean
	AS 'MODULE_PATHNAME', 'below_tpoint_geom'
	LANGUAGE C IMMUTABLE STRICT PARALLEL SAFE;
CREATE FUNCTION temporal_overbelow(tgeompoint, geometry)
	RETURNS boolean
	AS 'MODULE_PATHNAME', 'overbelow_tpoint_geom'
	LANGUAGE C IMMUTABLE STRICT PARALLEL SAFE;
CREATE FUNCTION temporal_above(tgeompoint, geometry)
	RETURNS boolean
	AS 'MODULE_PATHNAME', 'above_tpoint_geom'
	LANGUAGE C IMMUTABLE STRICT PARALLEL SAFE;
CREATE FUNCTION temporal_overabove(tgeompoint, geometry)
	RETURNS boolean
	AS 'MODULE_PATHNAME', 'overabove_tpoint_geom'
	LANGUAGE C IMMUTABLE STRICT PARALLEL SAFE;
CREATE FUNCTION temporal_front(tgeompoint, geometry)
	RETURNS boolean
	AS 'MODULE_PATHNAME', 'front_tpoint_geom'
	LANGUAGE C IMMUTABLE STRICT PARALLEL SAFE;
CREATE FUNCTION temporal_overfront(tgeompoint, geometry)
	RETURNS boolean
	AS 'MODULE_PATHNAME', 'overfront_tpoint_geom'
	LANGUAGE C IMMUTABLE STRICT PARALLEL SAFE;
CREATE FUNCTION temporal_back(tgeompoint, geometry)
	RETURNS boolean
	AS 'MODULE_PATHNAME', 'back_tpoint_geom'
	LANGUAGE C IMMUTABLE STRICT PARALLEL SAFE;
CREATE FUNCTION temporal_overback(tgeompoint, geometry)
	RETURNS boolean
	AS 'MODULE_PATHNAME', 'overback_tpoint_geom'
	LANGUAGE C IMMUTABLE STRICT PARALLEL SAFE;

CREATE OPERATOR << (
	LEFTARG = tgeompoint, RIGHTARG = geometry,
	PROCEDURE = temporal_left,
	COMMUTATOR = '>>',
	RESTRICT = tpoint_position_sel, JOIN = tpoint_position_joinsel
);
CREATE OPERATOR &< (
	LEFTARG = tgeompoint, RIGHTARG = geometry,
	PROCEDURE = temporal_overleft,
	RESTRICT = tpoint_position_sel, JOIN = tpoint_position_joinsel
);
CREATE OPERATOR >> (
	LEFTARG = tgeompoint, RIGHTARG = geometry,
	PROCEDURE = temporal_right,
	COMMUTATOR = '<<',
	RESTRICT = tpoint_position_sel, JOIN = tpoint_position_joinsel
);
CREATE OPERATOR &> (
	LEFTARG = tgeompoint, RIGHTARG = geometry,
	PROCEDURE = temporal_overright,
	RESTRICT = tpoint_position_sel, JOIN = tpoint_position_joinsel
);
CREATE OPERATOR <<| (
	LEFTARG = tgeompoint, RIGHTARG = geometry,
	PROCEDURE = temporal_below,
	COMMUTATOR = '|>>',
	RESTRICT = tpoint_position_sel, JOIN = tpoint_position_joinsel
);
CREATE OPERATOR &<| (
	LEFTARG = tgeompoint, RIGHTARG = geometry,
	PROCEDURE = temporal_overbelow,
	RESTRICT = tpoint_position_sel, JOIN = tpoint_position_joinsel
);
CREATE OPERATOR |>> (
	LEFTARG = tgeompoint, RIGHTARG = geometry,
	PROCEDURE = temporal_above,
	COMMUTATOR = '<<|',
	RESTRICT = tpoint_position_sel, JOIN = tpoint_position_joinsel
);
CREATE OPERATOR |&> (
	LEFTARG = tgeompoint, RIGHTARG = geometry,
	PROCEDURE = temporal_overabove,
	RESTRICT = tpoint_position_sel, JOIN = tpoint_position_joinsel
);
CREATE OPERATOR <</ (
	LEFTARG = tgeompoint, RIGHTARG = geometry,
	PROCEDURE = temporal_front,
	COMMUTATOR = '/>>',
	RESTRICT = tpoint_position_sel, JOIN = tpoint_position_joinsel
);
CREATE OPERATOR &</ (
	LEFTARG = tgeompoint, RIGHTARG = geometry,
	PROCEDURE = temporal_overfront,
	RESTRICT = tpoint_position_sel, JOIN = tpoint_position_joinsel
);
CREATE OPERATOR />> (
	LEFTARG = tgeompoint, RIGHTARG = geometry,
	PROCEDURE = temporal_back,
	COMMUTATOR = '<</',
	RESTRICT = tpoint_position_sel, JOIN = tpoint_position_joinsel
);
CREATE OPERATOR /&> (
	LEFTARG = tgeompoint, RIGHTARG = geometry,
	PROCEDURE = temporal_overback,
	RESTRICT = tpoint_position_sel, JOIN = tpoint_position_joinsel
);

/*****************************************************************************/

/* tgeompoint op stbox */

CREATE FUNCTION temporal_left(tgeompoint, stbox)
	RETURNS boolean
	AS 'MODULE_PATHNAME', 'left_tpoint_stbox'
	LANGUAGE C IMMUTABLE STRICT PARALLEL SAFE;
CREATE FUNCTION temporal_overleft(tgeompoint, stbox)
	RETURNS boolean
	AS 'MODULE_PATHNAME', 'overleft_tpoint_stbox'
	LANGUAGE C IMMUTABLE STRICT PARALLEL SAFE;
CREATE FUNCTION temporal_right(tgeompoint, stbox)
	RETURNS boolean
	AS 'MODULE_PATHNAME', 'right_tpoint_stbox'
	LANGUAGE C IMMUTABLE STRICT PARALLEL SAFE;
CREATE FUNCTION temporal_overright(tgeompoint, stbox)
	RETURNS boolean
	AS 'MODULE_PATHNAME', 'overright_tpoint_stbox'
	LANGUAGE C IMMUTABLE STRICT PARALLEL SAFE;
CREATE FUNCTION temporal_below(tgeompoint, stbox)
	RETURNS boolean
	AS 'MODULE_PATHNAME', 'below_tpoint_stbox'
	LANGUAGE C IMMUTABLE STRICT PARALLEL SAFE;
CREATE FUNCTION temporal_overbelow(tgeompoint, stbox)
	RETURNS boolean
	AS 'MODULE_PATHNAME', 'overbelow_tpoint_stbox'
	LANGUAGE C IMMUTABLE STRICT PARALLEL SAFE;
CREATE FUNCTION temporal_above(tgeompoint, stbox)
	RETURNS boolean
	AS 'MODULE_PATHNAME', 'above_tpoint_stbox'
	LANGUAGE C IMMUTABLE STRICT PARALLEL SAFE;
CREATE FUNCTION temporal_overabove(tgeompoint, stbox)
	RETURNS boolean
	AS 'MODULE_PATHNAME', 'overabove_tpoint_stbox'
	LANGUAGE C IMMUTABLE STRICT PARALLEL SAFE;
CREATE FUNCTION temporal_front(tgeompoint, stbox)
	RETURNS boolean
	AS 'MODULE_PATHNAME', 'front_tpoint_stbox'
	LANGUAGE C IMMUTABLE STRICT PARALLEL SAFE;
CREATE FUNCTION temporal_overfront(tgeompoint, stbox)
	RETURNS boolean
	AS 'MODULE_PATHNAME', 'overfront_tpoint_stbox'
	LANGUAGE C IMMUTABLE STRICT PARALLEL SAFE;
CREATE FUNCTION temporal_back(tgeompoint, stbox)
	RETURNS boolean
	AS 'MODULE_PATHNAME', 'back_tpoint_stbox'
	LANGUAGE C IMMUTABLE STRICT PARALLEL SAFE;
CREATE FUNCTION temporal_overback(tgeompoint, stbox)
	RETURNS boolean
	AS 'MODULE_PATHNAME', 'overback_tpoint_stbox'
	LANGUAGE C IMMUTABLE STRICT PARALLEL SAFE;
CREATE FUNCTION temporal_before(tgeompoint, stbox)
	RETURNS boolean
	AS 'MODULE_PATHNAME', 'before_tpoint_stbox'
	LANGUAGE C IMMUTABLE STRICT PARALLEL SAFE;
CREATE FUNCTION temporal_overbefore(tgeompoint, stbox)
	RETURNS boolean
	AS 'MODULE_PATHNAME', 'overbefore_tpoint_stbox'
	LANGUAGE C IMMUTABLE STRICT PARALLEL SAFE;
CREATE FUNCTION temporal_after(tgeompoint, stbox)
	RETURNS boolean
	AS 'MODULE_PATHNAME', 'after_tpoint_stbox'
	LANGUAGE C IMMUTABLE STRICT PARALLEL SAFE;
CREATE FUNCTION temporal_overafter(tgeompoint, stbox)
	RETURNS boolean
	AS 'MODULE_PATHNAME', 'overafter_tpoint_stbox'
	LANGUAGE C IMMUTABLE STRICT PARALLEL SAFE;

CREATE OPERATOR << (
	LEFTARG = tgeompoint, RIGHTARG = stbox,
	PROCEDURE = temporal_left,
	COMMUTATOR = '>>',
	RESTRICT = tpoint_position_sel, JOIN = tpoint_position_joinsel
);
CREATE OPERATOR &< (
	LEFTARG = tgeompoint, RIGHTARG = stbox,
	PROCEDURE = temporal_overleft,
	RESTRICT = tpoint_position_sel, JOIN = tpoint_position_joinsel
);
CREATE OPERATOR >> (
	LEFTARG = tgeompoint, RIGHTARG = stbox,
	PROCEDURE = temporal_right,
	COMMUTATOR = '<<',
	RESTRICT = tpoint_position_sel, JOIN = tpoint_position_joinsel
);
CREATE OPERATOR &> (
	LEFTARG = tgeompoint, RIGHTARG = stbox,
	PROCEDURE = temporal_overright,
	RESTRICT = tpoint_position_sel, JOIN = tpoint_position_joinsel
);
CREATE OPERATOR <<| (
	LEFTARG = tgeompoint, RIGHTARG = stbox,
	PROCEDURE = temporal_below,
	COMMUTATOR = '|>>',
	RESTRICT = tpoint_position_sel, JOIN = tpoint_position_joinsel
);
CREATE OPERATOR &<| (
	LEFTARG = tgeompoint, RIGHTARG = stbox,
	PROCEDURE = temporal_overbelow,
	RESTRICT = tpoint_position_sel, JOIN = tpoint_position_joinsel
);
CREATE OPERATOR |>> (
	LEFTARG = tgeompoint, RIGHTARG = stbox,
	PROCEDURE = temporal_above,
	COMMUTATOR = '<<|',
	RESTRICT = tpoint_position_sel, JOIN = tpoint_position_joinsel
);
CREATE OPERATOR |&> (
	LEFTARG = tgeompoint, RIGHTARG = stbox,
	PROCEDURE = temporal_overabove,
	RESTRICT = tpoint_position_sel, JOIN = tpoint_position_joinsel
);
CREATE OPERATOR <</ (
	LEFTARG = tgeompoint, RIGHTARG = stbox,
	PROCEDURE = temporal_front,
	COMMUTATOR = '/>>',
	RESTRICT = tpoint_position_sel, JOIN = tpoint_position_joinsel
);
CREATE OPERATOR &</ (
	LEFTARG = tgeompoint, RIGHTARG = stbox,
	PROCEDURE = temporal_overfront,
	RESTRICT = tpoint_position_sel, JOIN = tpoint_position_joinsel
);
CREATE OPERATOR />> (
	LEFTARG = tgeompoint, RIGHTARG = stbox,
	PROCEDURE = temporal_back,
	COMMUTATOR = '<</',
	RESTRICT = tpoint_position_sel, JOIN = tpoint_position_joinsel
);
CREATE OPERATOR /&> (
	LEFTARG = tgeompoint, RIGHTARG = stbox,
	PROCEDURE = temporal_overback,
	RESTRICT = tpoint_position_sel, JOIN = tpoint_position_joinsel
);
CREATE OPERATOR <<# (
	LEFTARG = tgeompoint, RIGHTARG = stbox,
	PROCEDURE = temporal_before,
	COMMUTATOR = '#>>',
	RESTRICT = tpoint_position_sel, JOIN = tpoint_position_joinsel
);
CREATE OPERATOR &<# (
	LEFTARG = tgeompoint, RIGHTARG = stbox,
	PROCEDURE = temporal_overbefore,
	RESTRICT = tpoint_position_sel, JOIN = tpoint_position_joinsel
);
CREATE OPERATOR #>> (
	LEFTARG = tgeompoint, RIGHTARG = stbox,
	PROCEDURE = temporal_after,
	COMMUTATOR = '<<#',
	RESTRICT = tpoint_position_sel, JOIN = tpoint_position_joinsel
);
CREATE OPERATOR #&> (
	LEFTARG = tgeompoint, RIGHTARG = stbox,
	PROCEDURE = temporal_overafter,
	RESTRICT = tpoint_position_sel, JOIN = tpoint_position_joinsel
);

/*****************************************************************************/

/* tgeompoint op tgeompoint */

CREATE FUNCTION temporal_left(inst1 tgeompoint, inst2 tgeompoint)
	RETURNS boolean
	AS 'MODULE_PATHNAME', 'left_tpoint_tpoint'
	LANGUAGE C IMMUTABLE STRICT PARALLEL SAFE;
CREATE FUNCTION temporal_overleft(inst1 tgeompoint, inst2 tgeompoint)
	RETURNS boolean
	AS 'MODULE_PATHNAME', 'overleft_tpoint_tpoint'
	LANGUAGE C IMMUTABLE STRICT PARALLEL SAFE;
CREATE FUNCTION temporal_right(inst1 tgeompoint, inst2 tgeompoint)
	RETURNS boolean
	AS 'MODULE_PATHNAME', 'right_tpoint_tpoint'
	LANGUAGE C IMMUTABLE STRICT PARALLEL SAFE;
CREATE FUNCTION temporal_overright(inst1 tgeompoint, inst2 tgeompoint)
	RETURNS boolean
	AS 'MODULE_PATHNAME', 'overright_tpoint_tpoint'
	LANGUAGE C IMMUTABLE STRICT PARALLEL SAFE;
CREATE FUNCTION temporal_below(inst1 tgeompoint, inst2 tgeompoint)
	RETURNS boolean
	AS 'MODULE_PATHNAME', 'below_tpoint_tpoint'
	LANGUAGE C IMMUTABLE STRICT PARALLEL SAFE;
CREATE FUNCTION temporal_overbelow(inst1 tgeompoint, inst2 tgeompoint)
	RETURNS boolean
	AS 'MODULE_PATHNAME', 'overbelow_tpoint_tpoint'
	LANGUAGE C IMMUTABLE STRICT PARALLEL SAFE;
CREATE FUNCTION temporal_above(inst1 tgeompoint, inst2 tgeompoint)
	RETURNS boolean
	AS 'MODULE_PATHNAME', 'above_tpoint_tpoint'
	LANGUAGE C IMMUTABLE STRICT PARALLEL SAFE;
CREATE FUNCTION temporal_overabove(inst1 tgeompoint, inst2 tgeompoint)
	RETURNS boolean
	AS 'MODULE_PATHNAME', 'overabove_tpoint_tpoint'
	LANGUAGE C IMMUTABLE STRICT PARALLEL SAFE;
CREATE FUNCTION temporal_front(tgeompoint, tgeompoint)
	RETURNS boolean
	AS 'MODULE_PATHNAME', 'front_tpoint_tpoint'
	LANGUAGE C IMMUTABLE STRICT PARALLEL SAFE;
CREATE FUNCTION temporal_overfront(tgeompoint, tgeompoint)
	RETURNS boolean
	AS 'MODULE_PATHNAME', 'overfront_tpoint_tpoint'
	LANGUAGE C IMMUTABLE STRICT PARALLEL SAFE;
CREATE FUNCTION temporal_back(tgeompoint, tgeompoint)
	RETURNS boolean
	AS 'MODULE_PATHNAME', 'back_tpoint_tpoint'
	LANGUAGE C IMMUTABLE STRICT PARALLEL SAFE;
CREATE FUNCTION temporal_overback(tgeompoint, tgeompoint)
	RETURNS boolean
	AS 'MODULE_PATHNAME', 'overback_tpoint_tpoint'
	LANGUAGE C IMMUTABLE STRICT PARALLEL SAFE;
CREATE FUNCTION temporal_before(inst1 tgeompoint, inst2 tgeompoint)
	RETURNS boolean
	AS 'MODULE_PATHNAME', 'before_tnumber_tnumber'
	LANGUAGE C IMMUTABLE STRICT PARALLEL SAFE;
CREATE FUNCTION temporal_overbefore(inst1 tgeompoint, inst2 tgeompoint)
	RETURNS boolean
	AS 'MODULE_PATHNAME', 'overbefore_tnumber_tnumber'
	LANGUAGE C IMMUTABLE STRICT PARALLEL SAFE;
CREATE FUNCTION temporal_after(inst1 tgeompoint, inst2 tgeompoint)
	RETURNS boolean
	AS 'MODULE_PATHNAME', 'after_tnumber_tnumber'
	LANGUAGE C IMMUTABLE STRICT PARALLEL SAFE;
CREATE FUNCTION temporal_overafter(inst1 tgeompoint, inst2 tgeompoint)
	RETURNS boolean
	AS 'MODULE_PATHNAME', 'overafter_tnumber_tnumber'
	LANGUAGE C IMMUTABLE STRICT PARALLEL SAFE;

CREATE OPERATOR << (
	LEFTARG = tgeompoint, RIGHTARG = tgeompoint,
	PROCEDURE = temporal_left,
	COMMUTATOR = '>>',
	RESTRICT = tpoint_position_sel, JOIN = tpoint_position_joinsel
);
CREATE OPERATOR &< (
	LEFTARG = tgeompoint, RIGHTARG = tgeompoint,
	PROCEDURE = temporal_overleft,
	RESTRICT = tpoint_position_sel, JOIN = tpoint_position_joinsel
);
CREATE OPERATOR >> (
	LEFTARG = tgeompoint, RIGHTARG = tgeompoint,
	PROCEDURE = temporal_right,
	COMMUTATOR = '<<',
	RESTRICT = tpoint_position_sel, JOIN = tpoint_position_joinsel
);
CREATE OPERATOR &> (
	LEFTARG = tgeompoint, RIGHTARG = tgeompoint,
	PROCEDURE = temporal_overright,
	RESTRICT = tpoint_position_sel, JOIN = tpoint_position_joinsel
);
CREATE OPERATOR <<| (
	LEFTARG = tgeompoint, RIGHTARG = tgeompoint,
	PROCEDURE = temporal_below,
	COMMUTATOR = '|>>',
	RESTRICT = tpoint_position_sel, JOIN = tpoint_position_joinsel
);
CREATE OPERATOR &<| (
	LEFTARG = tgeompoint, RIGHTARG = tgeompoint,
	PROCEDURE = temporal_overbelow,
	RESTRICT = tpoint_position_sel, JOIN = tpoint_position_joinsel
);
CREATE OPERATOR |>> (
	LEFTARG = tgeompoint, RIGHTARG = tgeompoint,
	PROCEDURE = temporal_above,
	COMMUTATOR = '<<|',
	RESTRICT = tpoint_position_sel, JOIN = tpoint_position_joinsel
);
CREATE OPERATOR |&> (
	LEFTARG = tgeompoint, RIGHTARG = tgeompoint,
	PROCEDURE = temporal_overabove,
	RESTRICT = tpoint_position_sel, JOIN = tpoint_position_joinsel
);
CREATE OPERATOR <</ (
	LEFTARG = tgeompoint, RIGHTARG = tgeompoint,
	PROCEDURE = temporal_front,
	COMMUTATOR = '/>>',
	RESTRICT = tpoint_position_sel, JOIN = tpoint_position_joinsel
);
CREATE OPERATOR &</ (
	LEFTARG = tgeompoint, RIGHTARG = tgeompoint,
	PROCEDURE = temporal_overfront,
	RESTRICT = tpoint_position_sel, JOIN = tpoint_position_joinsel
);
CREATE OPERATOR />> (
	LEFTARG = tgeompoint, RIGHTARG = tgeompoint,
	PROCEDURE = temporal_back,
	COMMUTATOR = '<</',
	RESTRICT = tpoint_position_sel, JOIN = tpoint_position_joinsel
);
CREATE OPERATOR /&> (
	LEFTARG = tgeompoint, RIGHTARG = tgeompoint,
	PROCEDURE = temporal_overback,
	RESTRICT = tpoint_position_sel, JOIN = tpoint_position_joinsel
);
CREATE OPERATOR <<# (
	LEFTARG = tgeompoint, RIGHTARG = tgeompoint,
	PROCEDURE = temporal_before,
	COMMUTATOR = '#>>',
	RESTRICT = tpoint_position_sel, JOIN = tpoint_position_joinsel
);
CREATE OPERATOR &<# (
	LEFTARG = tgeompoint, RIGHTARG = tgeompoint,
	PROCEDURE = temporal_overbefore,
	RESTRICT = tpoint_position_sel, JOIN = tpoint_position_joinsel
);
CREATE OPERATOR #>> (
	LEFTARG = tgeompoint, RIGHTARG = tgeompoint,
	PROCEDURE = temporal_after,
	COMMUTATOR = '<<#',
	RESTRICT = tpoint_position_sel, JOIN = tpoint_position_joinsel
);
CREATE OPERATOR #&> (
	LEFTARG = tgeompoint, RIGHTARG = tgeompoint,
	PROCEDURE = temporal_overafter,
	RESTRICT = tpoint_position_sel, JOIN = tpoint_position_joinsel
);

/*****************************************************************************
 * tgeogpoint
 *****************************************************************************/

/* tgeogpoint op stbox */

CREATE FUNCTION temporal_before(tgeogpoint, stbox)
	RETURNS boolean
	AS 'MODULE_PATHNAME', 'before_tpoint_stbox'
	LANGUAGE C IMMUTABLE STRICT PARALLEL SAFE;
CREATE FUNCTION temporal_overbefore(tgeogpoint, stbox)
	RETURNS boolean
	AS 'MODULE_PATHNAME', 'overbefore_tpoint_stbox'
	LANGUAGE C IMMUTABLE STRICT PARALLEL SAFE;
CREATE FUNCTION temporal_after(tgeogpoint, stbox)
	RETURNS boolean
	AS 'MODULE_PATHNAME', 'after_tpoint_stbox'
	LANGUAGE C IMMUTABLE STRICT PARALLEL SAFE;
CREATE FUNCTION temporal_overafter(tgeogpoint, stbox)
	RETURNS boolean
	AS 'MODULE_PATHNAME', 'overafter_tpoint_stbox'
	LANGUAGE C IMMUTABLE STRICT PARALLEL SAFE;

CREATE OPERATOR <<# (
	LEFTARG = tgeogpoint, RIGHTARG = stbox,
	PROCEDURE = temporal_before,
	COMMUTATOR = '#>>',
	RESTRICT = tpoint_position_sel, JOIN = tpoint_position_joinsel
);
CREATE OPERATOR &<# (
	LEFTARG = tgeogpoint, RIGHTARG = stbox,
	PROCEDURE = temporal_overbefore,
	RESTRICT = tpoint_position_sel, JOIN = tpoint_position_joinsel
);
CREATE OPERATOR #>> (
	LEFTARG = tgeogpoint, RIGHTARG = stbox,
	PROCEDURE = temporal_after,
	COMMUTATOR = '<<#',
	RESTRICT = tpoint_position_sel, JOIN = tpoint_position_joinsel
);
CREATE OPERATOR #&> (
	LEFTARG = tgeogpoint, RIGHTARG = stbox,
	PROCEDURE = temporal_overafter,
	RESTRICT = tpoint_position_sel, JOIN = tpoint_position_joinsel
);

/*****************************************************************************/

/* tgeogpoint op tgeogpoint */

CREATE FUNCTION temporal_before(tgeogpoint, tgeogpoint)
	RETURNS boolean
	AS 'MODULE_PATHNAME', 'before_tnumber_tnumber'
	LANGUAGE C IMMUTABLE STRICT PARALLEL SAFE;
CREATE FUNCTION temporal_overbefore(tgeogpoint, tgeogpoint)
	RETURNS boolean
	AS 'MODULE_PATHNAME', 'overbefore_tnumber_tnumber'
	LANGUAGE C IMMUTABLE STRICT PARALLEL SAFE;
CREATE FUNCTION temporal_after(tgeogpoint, tgeogpoint)
	RETURNS boolean
	AS 'MODULE_PATHNAME', 'after_tnumber_tnumber'
	LANGUAGE C IMMUTABLE STRICT PARALLEL SAFE;
CREATE FUNCTION temporal_overafter(tgeogpoint, tgeogpoint)
	RETURNS boolean
	AS 'MODULE_PATHNAME', 'overafter_tnumber_tnumber'
	LANGUAGE C IMMUTABLE STRICT PARALLEL SAFE;

CREATE OPERATOR <<# (
	LEFTARG = tgeogpoint, RIGHTARG = tgeogpoint,
	PROCEDURE = temporal_before,
	COMMUTATOR = '#>>',
	RESTRICT = tpoint_position_sel, JOIN = tpoint_position_joinsel
);
CREATE OPERATOR &<# (
	LEFTARG = tgeogpoint, RIGHTARG = tgeogpoint,
	PROCEDURE = temporal_overbefore,
	RESTRICT = tpoint_position_sel, JOIN = tpoint_position_joinsel
);
CREATE OPERATOR #>> (
	LEFTARG = tgeogpoint, RIGHTARG = tgeogpoint,
	PROCEDURE = temporal_after,
	COMMUTATOR = '<<#',
	RESTRICT = tpoint_position_sel, JOIN = tpoint_position_joinsel
);
CREATE OPERATOR #&> (
	LEFTARG = tgeogpoint, RIGHTARG = tgeogpoint,
	PROCEDURE = temporal_overafter,
	RESTRICT = tpoint_position_sel, JOIN = tpoint_position_joinsel
);

/*****************************************************************************/<|MERGE_RESOLUTION|>--- conflicted
+++ resolved
@@ -18,20 +18,12 @@
 CREATE FUNCTION tpoint_position_sel(internal, oid, internal, integer)
 	RETURNS float
 	AS 'MODULE_PATHNAME', 'tpoint_position_sel'
-<<<<<<< HEAD
 	LANGUAGE C IMMUTABLE STRICT PARALLEL SAFE;
 CREATE FUNCTION tpoint_position_joinsel(internal, oid, internal, smallint, internal)
 	RETURNS float
 	AS 'MODULE_PATHNAME', 'tpoint_position_joinsel'
 	LANGUAGE C IMMUTABLE STRICT PARALLEL SAFE;
 
-=======
-	LANGUAGE C IMMUTABLE STRICT PARALLEL SAFE;
-CREATE FUNCTION tpoint_position_joinsel(internal, oid, internal, smallint, internal)
-	RETURNS float
-	AS 'MODULE_PATHNAME', 'tpoint_position_joinsel'
-	LANGUAGE C IMMUTABLE STRICT PARALLEL SAFE;
-
 /*****************************************************************************
  * stbox
  *****************************************************************************/
@@ -190,7 +182,6 @@
 	RESTRICT = tpoint_position_sel, JOIN = tpoint_position_joinsel
 );
 
->>>>>>> 08b85fba
 /*****************************************************************************
  * Geometry
  *****************************************************************************/
@@ -253,10 +244,6 @@
 CREATE OPERATOR &< (
 	LEFTARG = geometry, RIGHTARG = tgeompoint,
 	PROCEDURE = temporal_overleft,
-<<<<<<< HEAD
-	LEFTARG = gbox, RIGHTARG = gbox,
-=======
->>>>>>> 08b85fba
 	RESTRICT = tpoint_position_sel, JOIN = tpoint_position_joinsel
 );
 CREATE OPERATOR >> (
@@ -268,10 +255,6 @@
 CREATE OPERATOR &> (
 	LEFTARG = geometry, RIGHTARG = tgeompoint,
 	PROCEDURE = temporal_overright,
-<<<<<<< HEAD
-	LEFTARG = gbox, RIGHTARG = gbox,
-=======
->>>>>>> 08b85fba
 	RESTRICT = tpoint_position_sel, JOIN = tpoint_position_joinsel
 );
 CREATE OPERATOR <<| (
@@ -283,10 +266,6 @@
 CREATE OPERATOR &<| (
 	LEFTARG = geometry, RIGHTARG = tgeompoint,
 	PROCEDURE = temporal_overbelow,
-<<<<<<< HEAD
-	LEFTARG = gbox, RIGHTARG = gbox,
-=======
->>>>>>> 08b85fba
 	RESTRICT = tpoint_position_sel, JOIN = tpoint_position_joinsel
 );
 CREATE OPERATOR |>> (
@@ -298,10 +277,6 @@
 CREATE OPERATOR |&> (
 	LEFTARG = geometry, RIGHTARG = tgeompoint,
 	PROCEDURE = temporal_overabove,
-<<<<<<< HEAD
-	LEFTARG = gbox, RIGHTARG = gbox,
-=======
->>>>>>> 08b85fba
 	RESTRICT = tpoint_position_sel, JOIN = tpoint_position_joinsel
 );
 CREATE OPERATOR <</ (
@@ -325,96 +300,6 @@
 	LEFTARG = geometry, RIGHTARG = tgeompoint,
 	PROCEDURE = temporal_overback,
 	RESTRICT = tpoint_position_sel, JOIN = tpoint_position_joinsel
-<<<<<<< HEAD
-);
-CREATE OPERATOR <<# (
-	PROCEDURE = temporal_before,
-	LEFTARG = gbox, RIGHTARG = gbox,
-	COMMUTATOR = '#>>',
-	RESTRICT = tpoint_position_sel, JOIN = tpoint_position_joinsel
-);
-CREATE OPERATOR &<# (
-	PROCEDURE = temporal_overbefore,
-	LEFTARG = gbox, RIGHTARG = gbox,
-	RESTRICT = tpoint_position_sel, JOIN = tpoint_position_joinsel
-);
-CREATE OPERATOR #>> (
-	PROCEDURE = temporal_after,
-	LEFTARG = gbox, RIGHTARG = gbox,
-	COMMUTATOR = '<<#',
-	RESTRICT = tpoint_position_sel, JOIN = tpoint_position_joinsel
-);
-CREATE OPERATOR #&> (
-	PROCEDURE = temporal_overafter,
-	LEFTARG = gbox, RIGHTARG = gbox,
-	RESTRICT = tpoint_position_sel, JOIN = tpoint_position_joinsel
-);
-
-/*****************************************************************************
- * Geometry
- *****************************************************************************/
-
-CREATE FUNCTION temporal_left(geometry, tgeompoint)
-	RETURNS boolean
-	AS 'MODULE_PATHNAME', 'left_geom_tpoint'
-	LANGUAGE C IMMUTABLE STRICT PARALLEL SAFE;
-CREATE FUNCTION temporal_overleft(geometry, tgeompoint)
-	RETURNS boolean
-	AS 'MODULE_PATHNAME', 'overleft_geom_tpoint'
-	LANGUAGE C IMMUTABLE STRICT PARALLEL SAFE;
-CREATE FUNCTION temporal_right(geometry, tgeompoint)
-	RETURNS boolean
-	AS 'MODULE_PATHNAME', 'right_geom_tpoint'
-	LANGUAGE C IMMUTABLE STRICT PARALLEL SAFE;
-CREATE FUNCTION temporal_overright(geometry, tgeompoint)
-	RETURNS boolean
-	AS 'MODULE_PATHNAME', 'overright_geom_tpoint'
-	LANGUAGE C IMMUTABLE STRICT PARALLEL SAFE;
-CREATE FUNCTION temporal_below(geometry, tgeompoint)
-	RETURNS boolean
-	AS 'MODULE_PATHNAME', 'below_geom_tpoint'
-	LANGUAGE C IMMUTABLE STRICT PARALLEL SAFE;
-CREATE FUNCTION temporal_overbelow(geometry, tgeompoint)
-	RETURNS boolean
-	AS 'MODULE_PATHNAME', 'overbelow_geom_tpoint'
-	LANGUAGE C IMMUTABLE STRICT PARALLEL SAFE;
-CREATE FUNCTION temporal_above(geometry, tgeompoint)
-	RETURNS boolean
-	AS 'MODULE_PATHNAME', 'above_geom_tpoint'
-	LANGUAGE C IMMUTABLE STRICT PARALLEL SAFE;
-CREATE FUNCTION temporal_overabove(geometry, tgeompoint)
-	RETURNS boolean
-	AS 'MODULE_PATHNAME', 'overabove_geom_tpoint'
-	LANGUAGE C IMMUTABLE STRICT PARALLEL SAFE;
-CREATE FUNCTION temporal_front(geometry, tgeompoint)
-	RETURNS boolean
-	AS 'MODULE_PATHNAME', 'front_geom_tpoint'
-	LANGUAGE C IMMUTABLE STRICT PARALLEL SAFE;
-CREATE FUNCTION temporal_overfront(geometry, tgeompoint)
-	RETURNS boolean
-	AS 'MODULE_PATHNAME', 'overfront_geom_tpoint'
-	LANGUAGE C IMMUTABLE STRICT PARALLEL SAFE;
-CREATE FUNCTION temporal_back(geometry, tgeompoint)
-	RETURNS boolean
-	AS 'MODULE_PATHNAME', 'back_geom_tpoint'
-	LANGUAGE C IMMUTABLE STRICT PARALLEL SAFE;
-CREATE FUNCTION temporal_overback(geometry, tgeompoint)
-	RETURNS boolean
-	AS 'MODULE_PATHNAME', 'overback_geom_tpoint'
-	LANGUAGE C IMMUTABLE STRICT PARALLEL SAFE;
-
-CREATE OPERATOR << (
-	LEFTARG = geometry, RIGHTARG = tgeompoint,
-	PROCEDURE = temporal_left,
-	COMMUTATOR = '>>',
-	RESTRICT = tpoint_position_sel, JOIN = tpoint_position_joinsel
-);
-CREATE OPERATOR &< (
-	LEFTARG = geometry, RIGHTARG = tgeompoint,
-	PROCEDURE = temporal_overleft,
-	RESTRICT = tpoint_position_sel, JOIN = tpoint_position_joinsel
-=======
->>>>>>> 08b85fba
 );
 CREATE OPERATOR >> (
 	LEFTARG = geometry, RIGHTARG = tgeompoint,
