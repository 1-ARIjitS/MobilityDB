--- conflicted
+++ resolved
@@ -288,49 +288,6 @@
 	AS 'MODULE_PATHNAME', 'temporalinst_timestamp'
 	LANGUAGE C IMMUTABLE STRICT PARALLEL SAFE;
 
-<<<<<<< HEAD
-=======
-CREATE FUNCTION ever_eq(tgeompoint, geometry(Point))
-	RETURNS boolean
-	AS 'MODULE_PATHNAME', 'tpoint_ever_eq'
-	LANGUAGE C IMMUTABLE STRICT PARALLEL SAFE;
-CREATE FUNCTION ever_eq(tgeogpoint, geography(Point))
-	RETURNS boolean
-	AS 'MODULE_PATHNAME', 'tpoint_ever_eq'
-	LANGUAGE C IMMUTABLE STRICT PARALLEL SAFE;
-
-CREATE OPERATOR ?= (
-	LEFTARG = tgeompoint, RIGHTARG = geometry(Point),
-	PROCEDURE = ever_eq,
-	RESTRICT = scalarltsel, JOIN = scalarltjoinsel
-);
-CREATE OPERATOR ?= (
-	LEFTARG = tgeogpoint, RIGHTARG = geography(Point),
-	PROCEDURE = ever_eq,
-	RESTRICT = scalarltsel, JOIN = scalarltjoinsel
-);
-
-CREATE FUNCTION always_eq(tgeompoint, geometry(Point))
-	RETURNS boolean
-	AS 'MODULE_PATHNAME', 'tpoint_always_eq'
-	LANGUAGE C IMMUTABLE STRICT PARALLEL SAFE;
-CREATE FUNCTION always_eq(tgeogpoint, geography(Point))
-	RETURNS boolean
-	AS 'MODULE_PATHNAME', 'tpoint_always_eq'
-	LANGUAGE C IMMUTABLE STRICT PARALLEL SAFE;
-
-CREATE OPERATOR %= (
-	LEFTARG = tgeompoint, RIGHTARG = geometry(Point),
-	PROCEDURE = always_eq,
-	RESTRICT = scalarltsel, JOIN = scalarltjoinsel
-);
-CREATE OPERATOR %= (
-	LEFTARG = tgeogpoint, RIGHTARG = geography(Point),
-	PROCEDURE = always_eq,
-	RESTRICT = scalarltsel, JOIN = scalarltjoinsel
-);
-
->>>>>>> 88fa8af5
 CREATE FUNCTION shift(tgeompoint, interval)
 	RETURNS tgeompoint
 	AS 'MODULE_PATHNAME', 'temporal_shift'
