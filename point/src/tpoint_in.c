--- conflicted
+++ resolved
@@ -404,13 +404,8 @@
       errmsg("Invalid 'type' value in MFJSON string")));
 
   /*
-<<<<<<< HEAD
    * Determine type of temporal point and dispatch to the 
    *  corresponding parse function 
-=======
-   * Determine duration of temporal point and dispatch to the
-   *  corresponding parse function
->>>>>>> ba246abe
    */
   poObjInterp = findMemberByName(poObj, "interpolations");
   if (poObjInterp == NULL)
