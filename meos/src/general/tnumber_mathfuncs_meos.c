/*****************************************************************************
 *
 * This MobilityDB code is provided under The PostgreSQL License.
 * Copyright (c) 2016-2023, Université libre de Bruxelles and MobilityDB
 * contributors
 *
 * MobilityDB includes portions of PostGIS version 3 source code released
 * under the GNU General Public License (GPLv2 or later).
 * Copyright (c) 2001-2023, PostGIS contributors
 *
 * Permission to use, copy, modify, and distribute this software and its
 * documentation for any purpose, without fee, and without a written
 * agreement is hereby granted, provided that the above copyright notice and
 * this paragraph and the following two paragraphs appear in all copies.
 *
 * IN NO EVENT SHALL UNIVERSITE LIBRE DE BRUXELLES BE LIABLE TO ANY PARTY FOR
 * DIRECT, INDIRECT, SPECIAL, INCIDENTAL, OR CONSEQUENTIAL DAMAGES, INCLUDING
 * LOST PROFITS, ARISING OUT OF THE USE OF THIS SOFTWARE AND ITS DOCUMENTATION,
 * EVEN IF UNIVERSITE LIBRE DE BRUXELLES HAS BEEN ADVISED OF THE POSSIBILITY
 * OF SUCH DAMAGE.
 *
 * UNIVERSITE LIBRE DE BRUXELLES SPECIFICALLY DISCLAIMS ANY WARRANTIES,
 * INCLUDING, BUT NOT LIMITED TO, THE IMPLIED WARRANTIES OF MERCHANTABILITY
 * AND FITNESS FOR A PARTICULAR PURPOSE. THE SOFTWARE PROVIDED HEREUNDER IS ON
 * AN "AS IS" BASIS, AND UNIVERSITE LIBRE DE BRUXELLES HAS NO OBLIGATIONS TO
 * PROVIDE MAINTENANCE, SUPPORT, UPDATES, ENHANCEMENTS, OR MODIFICATIONS.
 *
 *****************************************************************************/

/**
 * @file
 * @brief Mathematical operators (+, -, *, /) and functions (round, degrees, ...)
 * for temporal numbers.
 */

#include "general/tnumber_mathfuncs.h"

/* C */
#include <assert.h>
#include <math.h>
/* MEOS */
#include <meos.h>
#include "general/tnumber_mathfuncs.h"
#include "general/type_util.h"

/*****************************************************************************
 * Temporal addition
 *****************************************************************************/

/**
 * @ingroup libmeos_temporal_math
 * @brief Return the temporal addition of an integer and a temporal integer
 * @sqlop @p +
 */
Temporal *
add_int_tint(int i, const Temporal *temp)
{
  assert(temp);
<<<<<<< HEAD
  ensure_same_temptype_basetype(temp, T_INT4);
=======
  ensure_temporal_has_type(temp, T_TINT);
>>>>>>> aa94b65d
  return arithop_tnumber_number(temp, Int32GetDatum(i), T_INT4, ADD,
    &datum_add, INVERT);
}

/**
 * @ingroup libmeos_temporal_math
 * @brief Return the temporal addition of a float and a temporal float
 * @sqlop @p +
 */
Temporal *
add_float_tfloat(double d, const Temporal *temp)
{
  assert(temp);
<<<<<<< HEAD
  ensure_same_temptype_basetype(temp, T_FLOAT8);
=======
  ensure_temporal_has_type(temp, T_TFLOAT);
>>>>>>> aa94b65d
  return arithop_tnumber_number(temp, Float8GetDatum(d), T_FLOAT8, ADD,
    &datum_add, INVERT);
}

/**
 * @ingroup libmeos_temporal_math
 * @brief Return the temporal addition of a temporal integer and an integer
 * @sqlop @p +
 */
Temporal *
add_tint_int(const Temporal *temp, int i)
{
  assert(temp);
<<<<<<< HEAD
  ensure_same_temptype_basetype(temp, T_INT4);
=======
  ensure_temporal_has_type(temp, T_TINT);
>>>>>>> aa94b65d
  return arithop_tnumber_number(temp, Int32GetDatum(i), T_INT4, ADD,
    &datum_add, INVERT_NO);
}

/**
 * @ingroup libmeos_temporal_math
 * @brief Return the temporal addition of a temporal float and a float
 * @sqlop @p +
 */
Temporal *
add_tfloat_float(const Temporal *temp, double d)
{
  assert(temp);
<<<<<<< HEAD
  ensure_same_temptype_basetype(temp, T_FLOAT8);
=======
  ensure_temporal_has_type(temp, T_TFLOAT);
>>>>>>> aa94b65d
  return arithop_tnumber_number(temp, Float8GetDatum(d), T_FLOAT8, ADD,
    &datum_add, INVERT_NO);
}

/**
 * @ingroup libmeos_temporal_math
 * @brief Return the temporal addition of the temporal numbers
 * @sqlop @p +
 */
Temporal *
add_tnumber_tnumber(const Temporal *temp1, const Temporal *temp2)
{
<<<<<<< HEAD
  assert(temp1); assert(temp2);
  ensure_same_temptype(temp1, temp2);
  return arithop_tnumber_tnumber(temp1, temp2, ADD, &datum_add, NULL);
=======
  assert(tnumber1); assert(tnumber2);
  ensure_same_temporal_type(tnumber1, tnumber2);
  return arithop_tnumber_tnumber(tnumber1, tnumber2, ADD, &datum_add, NULL);
>>>>>>> aa94b65d
}

/*****************************************************************************
 * Temporal subtraction
 *****************************************************************************/

/**
 * @ingroup libmeos_temporal_math
 * @brief Return the temporal subtraction of an integer and a temporal integer
 * @sqlop @p -
 */
Temporal *
sub_int_tint(int i, const Temporal *temp)
{
  assert(temp);
<<<<<<< HEAD
  ensure_same_temptype_basetype(temp, T_INT4);
=======
  ensure_temporal_has_type(temp, T_TINT);
>>>>>>> aa94b65d
  return arithop_tnumber_number(temp, Int32GetDatum(i), T_INT4, SUB,
    &datum_sub, INVERT);
}

/**
 * @ingroup libmeos_temporal_math
 * @brief Return the temporal subtraction of a float and a temporal float
 * @sqlop @p -
 */
Temporal *
sub_float_tfloat(double d, const Temporal *temp)
{
  assert(temp);
<<<<<<< HEAD
  ensure_same_temptype_basetype(temp, T_FLOAT8);
=======
  ensure_temporal_has_type(temp, T_TFLOAT);
>>>>>>> aa94b65d
  return arithop_tnumber_number(temp, Float8GetDatum(d), T_FLOAT8, SUB,
    &datum_sub, INVERT);
}

/**
 * @ingroup libmeos_temporal_math
 * @brief Return the temporal subtraction of a temporal integer and an integer
 * @sqlop @p -
 */
Temporal *
sub_tint_int(const Temporal *temp, int i)
{
  assert(temp);
<<<<<<< HEAD
  ensure_same_temptype_basetype(temp, T_INT4);
=======
  ensure_temporal_has_type(temp, T_TINT);
>>>>>>> aa94b65d
  return arithop_tnumber_number(temp, Int32GetDatum(i), T_INT4, SUB,
    &datum_sub, INVERT_NO);
}

/**
 * @ingroup libmeos_temporal_math
 * @brief Return the temporal subtraction of a temporal float and a float
 * @sqlop @p -
 */
Temporal *
sub_tfloat_float(const Temporal *temp, double d)
{
  assert(temp);
<<<<<<< HEAD
  ensure_same_temptype_basetype(temp, T_FLOAT8);
=======
  ensure_temporal_has_type(temp, T_TFLOAT);
>>>>>>> aa94b65d
  return arithop_tnumber_number(temp, Float8GetDatum(d), T_FLOAT8, SUB,
    &datum_sub, INVERT_NO);
}

/**
 * @ingroup libmeos_temporal_math
 * @brief Return the temporal subtraction of the temporal numbers
 * @sqlop @p -
 */
Temporal *
sub_tnumber_tnumber(const Temporal *temp1, const Temporal *temp2)
{
<<<<<<< HEAD
  assert(temp1); assert(temp2);
  ensure_same_temptype(temp1, temp2);
  return arithop_tnumber_tnumber(temp1, temp2, SUB, &datum_sub, NULL);
=======
  assert(tnumber1); assert(tnumber2);
  ensure_same_temporal_type(tnumber1, tnumber2);
  return arithop_tnumber_tnumber(tnumber1, tnumber2, SUB, &datum_sub, NULL);
>>>>>>> aa94b65d
}

/*****************************************************************************
 * Temporal multiplication
 *****************************************************************************/

/**
 * @ingroup libmeos_temporal_math
 * @brief Return the temporal multiplication of an integer and a temporal integer
 * @sqlop @p *
 */
Temporal *
mult_int_tint(int i, const Temporal *temp)
{
  assert(temp);
<<<<<<< HEAD
  ensure_same_temptype_basetype(temp, T_INT4);
=======
  ensure_temporal_has_type(temp, T_TINT);
>>>>>>> aa94b65d
  return arithop_tnumber_number(temp, Int32GetDatum(i), T_INT4, MULT,
    &datum_mult, INVERT);
}

/**
 * @ingroup libmeos_temporal_math
 * @brief Return the temporal multiplication of a float and a temporal float
 * @sqlop @p *
 */
Temporal *
mult_float_tfloat(double d, const Temporal *temp)
{
  assert(temp);
<<<<<<< HEAD
  ensure_same_temptype_basetype(temp, T_FLOAT8);
=======
  ensure_temporal_has_type(temp, T_TFLOAT);
>>>>>>> aa94b65d
  return arithop_tnumber_number(temp, Float8GetDatum(d), T_FLOAT8, MULT,
    &datum_mult, INVERT);
}

/**
 * @ingroup libmeos_temporal_math
 * @brief Return the temporal multiplication of a temporal integer and an integer
 * @sqlop @p *
 */
Temporal *
mult_tint_int(const Temporal *temp, int i)
{
  assert(temp);
<<<<<<< HEAD
  ensure_same_temptype_basetype(temp, T_INT4);
=======
  ensure_temporal_has_type(temp, T_TINT);
>>>>>>> aa94b65d
  return arithop_tnumber_number(temp, Int32GetDatum(i), T_INT4, MULT,
    &datum_mult, INVERT_NO);
}

/**
 * @ingroup libmeos_temporal_math
 * @brief Return the temporal multiplication of a temporal float and a float
 * @sqlop @p *
 */
Temporal *
mult_tfloat_float(const Temporal *temp, double d)
{
  assert(temp);
<<<<<<< HEAD
  ensure_same_temptype_basetype(temp, T_FLOAT8);
=======
  ensure_temporal_has_type(temp, T_TFLOAT);
>>>>>>> aa94b65d
  return arithop_tnumber_number(temp, Float8GetDatum(d), T_FLOAT8, MULT,
    &datum_mult, INVERT_NO);
}

/**
 * @ingroup libmeos_temporal_math
 * @brief Return the temporal multiplication of the temporal numbers
 * @sqlop @p *
 */
Temporal *
mult_tnumber_tnumber(const Temporal *temp1, const Temporal *temp2)
{
<<<<<<< HEAD
  assert(temp1); assert(temp2);
  ensure_same_temptype(temp1, temp2);
  return arithop_tnumber_tnumber(temp1, temp2, MULT, &datum_mult,
=======
  assert(tnumber1); assert(tnumber2);
  ensure_same_temporal_type(tnumber1, tnumber2);
  return arithop_tnumber_tnumber(tnumber1, tnumber2, MULT, &datum_mult,
>>>>>>> aa94b65d
    &tnumber_mult_tp_at_timestamp);
}

/*****************************************************************************
 * Temporal division
 *****************************************************************************/

/**
 * @ingroup libmeos_temporal_math
 * @brief Return the temporal division of an integer and a temporal integer
 * @sqlop @p /
 */
Temporal *
div_int_tint(int i, const Temporal *temp)
{
  assert(temp);
<<<<<<< HEAD
  ensure_same_temptype_basetype(temp, T_INT4);
=======
  ensure_temporal_has_type(temp, T_TINT);
>>>>>>> aa94b65d
  return arithop_tnumber_number(temp, Int32GetDatum(i), T_INT4, DIV,
    &datum_div, INVERT);
}

/**
 * @ingroup libmeos_temporal_math
 * @brief Return the temporal division of a float and a temporal float
 * @sqlop @p /
 */
Temporal *
div_float_tfloat(double d, const Temporal *temp)
{
  assert(temp);
<<<<<<< HEAD
  ensure_same_temptype_basetype(temp, T_FLOAT8);
=======
  ensure_temporal_has_type(temp, T_TFLOAT);
>>>>>>> aa94b65d
  return arithop_tnumber_number(temp, Float8GetDatum(d), T_FLOAT8, DIV,
    &datum_div, INVERT);
}

/**
 * @ingroup libmeos_temporal_math
 * @brief Return the temporal division of a temporal integer and an integer
 * @sqlop @p /
 */
Temporal *
div_tint_int(const Temporal *temp, int i)
{
  assert(temp);
<<<<<<< HEAD
  ensure_same_temptype_basetype(temp, T_INT4);
=======
  ensure_temporal_has_type(temp, T_TINT);
>>>>>>> aa94b65d
  return arithop_tnumber_number(temp, Int32GetDatum(i), T_INT4, DIV,
    &datum_div, INVERT_NO);
}

/**
 * @ingroup libmeos_temporal_math
 * @brief Return the temporal division of a temporal float and a float
 * @sqlop @p /
 */
Temporal *
div_tfloat_float(const Temporal *temp, double d)
{
  assert(temp);
<<<<<<< HEAD
  ensure_same_temptype_basetype(temp, T_FLOAT8);
=======
  ensure_temporal_has_type(temp, T_TFLOAT);
>>>>>>> aa94b65d
  return arithop_tnumber_number(temp, Float8GetDatum(d), T_FLOAT8, DIV,
    &datum_div, INVERT_NO);
}

/**
 * @ingroup libmeos_temporal_math
 * @brief Return the temporal division of the temporal numbers
 * @sqlop @p /
 */
Temporal *
div_tnumber_tnumber(const Temporal *temp1, const Temporal *temp2)
{
<<<<<<< HEAD
  assert(temp1); assert(temp2);
  ensure_same_temptype(temp1, temp2);
  return arithop_tnumber_tnumber(temp1, temp2, DIV, &datum_div,
=======
  assert(tnumber1); assert(tnumber2);
  ensure_same_temporal_type(tnumber1, tnumber2);
  return arithop_tnumber_tnumber(tnumber1, tnumber2, DIV, &datum_div,
>>>>>>> aa94b65d
    &tnumber_div_tp_at_timestamp);
}

/*****************************************************************************/<|MERGE_RESOLUTION|>--- conflicted
+++ resolved
@@ -56,11 +56,7 @@
 add_int_tint(int i, const Temporal *temp)
 {
   assert(temp);
-<<<<<<< HEAD
-  ensure_same_temptype_basetype(temp, T_INT4);
-=======
-  ensure_temporal_has_type(temp, T_TINT);
->>>>>>> aa94b65d
+  ensure_same_temporal_basetype(temp, T_INT4);
   return arithop_tnumber_number(temp, Int32GetDatum(i), T_INT4, ADD,
     &datum_add, INVERT);
 }
@@ -74,11 +70,7 @@
 add_float_tfloat(double d, const Temporal *temp)
 {
   assert(temp);
-<<<<<<< HEAD
-  ensure_same_temptype_basetype(temp, T_FLOAT8);
-=======
-  ensure_temporal_has_type(temp, T_TFLOAT);
->>>>>>> aa94b65d
+  ensure_same_temporal_basetype(temp, T_FLOAT8);
   return arithop_tnumber_number(temp, Float8GetDatum(d), T_FLOAT8, ADD,
     &datum_add, INVERT);
 }
@@ -92,11 +84,7 @@
 add_tint_int(const Temporal *temp, int i)
 {
   assert(temp);
-<<<<<<< HEAD
-  ensure_same_temptype_basetype(temp, T_INT4);
-=======
-  ensure_temporal_has_type(temp, T_TINT);
->>>>>>> aa94b65d
+  ensure_same_temporal_basetype(temp, T_INT4);
   return arithop_tnumber_number(temp, Int32GetDatum(i), T_INT4, ADD,
     &datum_add, INVERT_NO);
 }
@@ -110,11 +98,7 @@
 add_tfloat_float(const Temporal *temp, double d)
 {
   assert(temp);
-<<<<<<< HEAD
-  ensure_same_temptype_basetype(temp, T_FLOAT8);
-=======
-  ensure_temporal_has_type(temp, T_TFLOAT);
->>>>>>> aa94b65d
+  ensure_same_temporal_basetype(temp, T_FLOAT8);
   return arithop_tnumber_number(temp, Float8GetDatum(d), T_FLOAT8, ADD,
     &datum_add, INVERT_NO);
 }
@@ -127,15 +111,9 @@
 Temporal *
 add_tnumber_tnumber(const Temporal *temp1, const Temporal *temp2)
 {
-<<<<<<< HEAD
   assert(temp1); assert(temp2);
-  ensure_same_temptype(temp1, temp2);
+  ensure_same_temporal_type(temp1, temp2);
   return arithop_tnumber_tnumber(temp1, temp2, ADD, &datum_add, NULL);
-=======
-  assert(tnumber1); assert(tnumber2);
-  ensure_same_temporal_type(tnumber1, tnumber2);
-  return arithop_tnumber_tnumber(tnumber1, tnumber2, ADD, &datum_add, NULL);
->>>>>>> aa94b65d
 }
 
 /*****************************************************************************
@@ -151,11 +129,7 @@
 sub_int_tint(int i, const Temporal *temp)
 {
   assert(temp);
-<<<<<<< HEAD
-  ensure_same_temptype_basetype(temp, T_INT4);
-=======
-  ensure_temporal_has_type(temp, T_TINT);
->>>>>>> aa94b65d
+  ensure_same_temporal_basetype(temp, T_INT4);
   return arithop_tnumber_number(temp, Int32GetDatum(i), T_INT4, SUB,
     &datum_sub, INVERT);
 }
@@ -169,11 +143,7 @@
 sub_float_tfloat(double d, const Temporal *temp)
 {
   assert(temp);
-<<<<<<< HEAD
-  ensure_same_temptype_basetype(temp, T_FLOAT8);
-=======
-  ensure_temporal_has_type(temp, T_TFLOAT);
->>>>>>> aa94b65d
+  ensure_same_temporal_basetype(temp, T_FLOAT8);
   return arithop_tnumber_number(temp, Float8GetDatum(d), T_FLOAT8, SUB,
     &datum_sub, INVERT);
 }
@@ -187,11 +157,7 @@
 sub_tint_int(const Temporal *temp, int i)
 {
   assert(temp);
-<<<<<<< HEAD
-  ensure_same_temptype_basetype(temp, T_INT4);
-=======
-  ensure_temporal_has_type(temp, T_TINT);
->>>>>>> aa94b65d
+  ensure_same_temporal_basetype(temp, T_INT4);
   return arithop_tnumber_number(temp, Int32GetDatum(i), T_INT4, SUB,
     &datum_sub, INVERT_NO);
 }
@@ -205,11 +171,7 @@
 sub_tfloat_float(const Temporal *temp, double d)
 {
   assert(temp);
-<<<<<<< HEAD
-  ensure_same_temptype_basetype(temp, T_FLOAT8);
-=======
-  ensure_temporal_has_type(temp, T_TFLOAT);
->>>>>>> aa94b65d
+  ensure_same_temporal_basetype(temp, T_FLOAT8);
   return arithop_tnumber_number(temp, Float8GetDatum(d), T_FLOAT8, SUB,
     &datum_sub, INVERT_NO);
 }
@@ -222,15 +184,9 @@
 Temporal *
 sub_tnumber_tnumber(const Temporal *temp1, const Temporal *temp2)
 {
-<<<<<<< HEAD
   assert(temp1); assert(temp2);
-  ensure_same_temptype(temp1, temp2);
+  ensure_same_temporal_type(temp1, temp2);
   return arithop_tnumber_tnumber(temp1, temp2, SUB, &datum_sub, NULL);
-=======
-  assert(tnumber1); assert(tnumber2);
-  ensure_same_temporal_type(tnumber1, tnumber2);
-  return arithop_tnumber_tnumber(tnumber1, tnumber2, SUB, &datum_sub, NULL);
->>>>>>> aa94b65d
 }
 
 /*****************************************************************************
@@ -246,11 +202,7 @@
 mult_int_tint(int i, const Temporal *temp)
 {
   assert(temp);
-<<<<<<< HEAD
-  ensure_same_temptype_basetype(temp, T_INT4);
-=======
-  ensure_temporal_has_type(temp, T_TINT);
->>>>>>> aa94b65d
+  ensure_same_temporal_basetype(temp, T_INT4);
   return arithop_tnumber_number(temp, Int32GetDatum(i), T_INT4, MULT,
     &datum_mult, INVERT);
 }
@@ -264,11 +216,7 @@
 mult_float_tfloat(double d, const Temporal *temp)
 {
   assert(temp);
-<<<<<<< HEAD
-  ensure_same_temptype_basetype(temp, T_FLOAT8);
-=======
-  ensure_temporal_has_type(temp, T_TFLOAT);
->>>>>>> aa94b65d
+  ensure_same_temporal_basetype(temp, T_FLOAT8);
   return arithop_tnumber_number(temp, Float8GetDatum(d), T_FLOAT8, MULT,
     &datum_mult, INVERT);
 }
@@ -282,11 +230,7 @@
 mult_tint_int(const Temporal *temp, int i)
 {
   assert(temp);
-<<<<<<< HEAD
-  ensure_same_temptype_basetype(temp, T_INT4);
-=======
-  ensure_temporal_has_type(temp, T_TINT);
->>>>>>> aa94b65d
+  ensure_same_temporal_basetype(temp, T_INT4);
   return arithop_tnumber_number(temp, Int32GetDatum(i), T_INT4, MULT,
     &datum_mult, INVERT_NO);
 }
@@ -300,11 +244,7 @@
 mult_tfloat_float(const Temporal *temp, double d)
 {
   assert(temp);
-<<<<<<< HEAD
-  ensure_same_temptype_basetype(temp, T_FLOAT8);
-=======
-  ensure_temporal_has_type(temp, T_TFLOAT);
->>>>>>> aa94b65d
+  ensure_same_temporal_basetype(temp, T_FLOAT8);
   return arithop_tnumber_number(temp, Float8GetDatum(d), T_FLOAT8, MULT,
     &datum_mult, INVERT_NO);
 }
@@ -317,15 +257,9 @@
 Temporal *
 mult_tnumber_tnumber(const Temporal *temp1, const Temporal *temp2)
 {
-<<<<<<< HEAD
   assert(temp1); assert(temp2);
-  ensure_same_temptype(temp1, temp2);
+  ensure_same_temporal_type(temp1, temp2);
   return arithop_tnumber_tnumber(temp1, temp2, MULT, &datum_mult,
-=======
-  assert(tnumber1); assert(tnumber2);
-  ensure_same_temporal_type(tnumber1, tnumber2);
-  return arithop_tnumber_tnumber(tnumber1, tnumber2, MULT, &datum_mult,
->>>>>>> aa94b65d
     &tnumber_mult_tp_at_timestamp);
 }
 
@@ -342,11 +276,7 @@
 div_int_tint(int i, const Temporal *temp)
 {
   assert(temp);
-<<<<<<< HEAD
-  ensure_same_temptype_basetype(temp, T_INT4);
-=======
-  ensure_temporal_has_type(temp, T_TINT);
->>>>>>> aa94b65d
+  ensure_same_temporal_basetype(temp, T_INT4);
   return arithop_tnumber_number(temp, Int32GetDatum(i), T_INT4, DIV,
     &datum_div, INVERT);
 }
@@ -360,11 +290,7 @@
 div_float_tfloat(double d, const Temporal *temp)
 {
   assert(temp);
-<<<<<<< HEAD
-  ensure_same_temptype_basetype(temp, T_FLOAT8);
-=======
-  ensure_temporal_has_type(temp, T_TFLOAT);
->>>>>>> aa94b65d
+  ensure_same_temporal_basetype(temp, T_FLOAT8);
   return arithop_tnumber_number(temp, Float8GetDatum(d), T_FLOAT8, DIV,
     &datum_div, INVERT);
 }
@@ -378,11 +304,7 @@
 div_tint_int(const Temporal *temp, int i)
 {
   assert(temp);
-<<<<<<< HEAD
-  ensure_same_temptype_basetype(temp, T_INT4);
-=======
-  ensure_temporal_has_type(temp, T_TINT);
->>>>>>> aa94b65d
+  ensure_same_temporal_basetype(temp, T_INT4);
   return arithop_tnumber_number(temp, Int32GetDatum(i), T_INT4, DIV,
     &datum_div, INVERT_NO);
 }
@@ -396,11 +318,7 @@
 div_tfloat_float(const Temporal *temp, double d)
 {
   assert(temp);
-<<<<<<< HEAD
-  ensure_same_temptype_basetype(temp, T_FLOAT8);
-=======
-  ensure_temporal_has_type(temp, T_TFLOAT);
->>>>>>> aa94b65d
+  ensure_same_temporal_basetype(temp, T_FLOAT8);
   return arithop_tnumber_number(temp, Float8GetDatum(d), T_FLOAT8, DIV,
     &datum_div, INVERT_NO);
 }
@@ -413,15 +331,9 @@
 Temporal *
 div_tnumber_tnumber(const Temporal *temp1, const Temporal *temp2)
 {
-<<<<<<< HEAD
   assert(temp1); assert(temp2);
-  ensure_same_temptype(temp1, temp2);
+  ensure_same_temporal_type(temp1, temp2);
   return arithop_tnumber_tnumber(temp1, temp2, DIV, &datum_div,
-=======
-  assert(tnumber1); assert(tnumber2);
-  ensure_same_temporal_type(tnumber1, tnumber2);
-  return arithop_tnumber_tnumber(tnumber1, tnumber2, DIV, &datum_div,
->>>>>>> aa94b65d
     &tnumber_div_tp_at_timestamp);
 }
 
