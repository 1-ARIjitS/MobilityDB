/*****************************************************************************
 *
 * This MobilityDB code is provided under The PostgreSQL License.
 * Copyright (c) 2016-2023, Université libre de Bruxelles and MobilityDB
 * contributors
 *
 * MobilityDB includes portions of PostGIS version 3 source code released
 * under the GNU General Public License (GPLv2 or later).
 * Copyright (c) 2001-2023, PostGIS contributors
 *
 * Permission to use, copy, modify, and distribute this software and its
 * documentation for any purpose, without fee, and without a written
 * agreement is hereby granted, provided that the above copyright notice and
 * this paragraph and the following two paragraphs appear in all copies.
 *
 * IN NO EVENT SHALL UNIVERSITE LIBRE DE BRUXELLES BE LIABLE TO ANY PARTY FOR
 * DIRECT, INDIRECT, SPECIAL, INCIDENTAL, OR CONSEQUENTIAL DAMAGES, INCLUDING
 * LOST PROFITS, ARISING OUT OF THE USE OF THIS SOFTWARE AND ITS DOCUMENTATION,
 * EVEN IF UNIVERSITE LIBRE DE BRUXELLES HAS BEEN ADVISED OF THE POSSIBILITY
 * OF SUCH DAMAGE.
 *
 * UNIVERSITE LIBRE DE BRUXELLES SPECIFICALLY DISCLAIMS ANY WARRANTIES,
 * INCLUDING, BUT NOT LIMITED TO, THE IMPLIED WARRANTIES OF MERCHANTABILITY
 * AND FITNESS FOR A PARTICULAR PURPOSE. THE SOFTWARE PROVIDED HEREUNDER IS ON
 * AN "AS IS" BASIS, AND UNIVERSITE LIBRE DE BRUXELLES HAS NO OBLIGATIONS TO
 * PROVIDE MAINTENANCE, SUPPORT, UPDATES, ENHANCEMENTS, OR MODIFICATIONS.
 *
 *****************************************************************************/

/**
 * @file
 * @brief Temporal text functions: `textcat`, `lower`, `upper`.
 */

#include "general/ttext_textfuncs.h"

/* C */
#include <assert.h>
/* MEOS */
#include <meos.h>

/*****************************************************************************
 * Text concatenation
 *****************************************************************************/

/**
 * @ingroup libmeos_temporal_text
 * @brief Return the concatenation of a text and a temporal text
 * @sqlop @p ||
 */
Temporal *
textcat_text_ttext(const text *txt, const Temporal *temp)
{
<<<<<<< HEAD
  assert(temp); assert(txt);
  ensure_same_temptype_basetype(temp, T_TEXT);
=======
  assert(temp); assert(txt); 
  ensure_temporal_has_type(temp, T_TTEXT);
>>>>>>> aa94b65d
  Temporal *result = textfunc_ttext_text(temp, PointerGetDatum(txt),
    &datum_textcat, INVERT);
  return result;
}

/**
 * @ingroup libmeos_temporal_text
 * @brief Return the concatenation of a temporal text and a text
 * @sqlop @p ||
 */
Temporal *
textcat_ttext_text(const Temporal *temp, const text *txt)
{
<<<<<<< HEAD
  assert(temp); assert(txt);
  ensure_same_temptype_basetype(temp, T_TEXT);
=======
  assert(temp); assert(txt); 
  ensure_temporal_has_type(temp, T_TTEXT);
>>>>>>> aa94b65d
  Temporal *result = textfunc_ttext_text(temp, PointerGetDatum(txt),
    &datum_textcat, INVERT_NO);
  return result;
}

/**
 * @ingroup libmeos_temporal_text
 * @brief Return the concatenation of two temporal text values
 * @sqlop @p ||
 */
Temporal *
textcat_ttext_ttext(const Temporal *temp1, const Temporal *temp2)
{
<<<<<<< HEAD
  assert(temp1); assert(temp2);
  ensure_same_temptype(temp1, temp2);
  Temporal *result = textfunc_ttext_ttext(temp1, temp2, &datum_textcat);
=======
  assert(ttext1); assert(ttext2); 
  ensure_same_temporal_type(ttext1, ttext2);
  Temporal *result = textfunc_ttext_ttext(ttext1, ttext2, &datum_textcat);
>>>>>>> aa94b65d
  return result;
}

/*****************************************************************************/

/**
 * @ingroup libmeos_temporal_text
 * @brief Return a temporal text transformed to uppercase
 * @sqlfunc upper()
 */
Temporal *
ttext_upper(const Temporal *temp)
{
  assert(temp);
<<<<<<< HEAD
  ensure_same_temptype_basetype(temp, T_TEXT);
=======
  ensure_temporal_has_type(temp, T_TTEXT);
>>>>>>> aa94b65d
  Temporal *result = textfunc_ttext(temp, &datum_upper);
  return result;
}

/**
 * @ingroup libmeos_temporal_text
 * @brief Return a temporal text transformed to lowercase
 * @sqlfunc lower()
 */
Temporal *
ttext_lower(const Temporal *temp)
{
  assert(temp);
<<<<<<< HEAD
  ensure_same_temptype_basetype(temp, T_TEXT);
=======
  ensure_temporal_has_type(temp, T_TTEXT);
>>>>>>> aa94b65d
  Temporal *result = textfunc_ttext(temp, &datum_lower);
  return result;
}

/*****************************************************************************/<|MERGE_RESOLUTION|>--- conflicted
+++ resolved
@@ -51,13 +51,8 @@
 Temporal *
 textcat_text_ttext(const text *txt, const Temporal *temp)
 {
-<<<<<<< HEAD
   assert(temp); assert(txt);
-  ensure_same_temptype_basetype(temp, T_TEXT);
-=======
-  assert(temp); assert(txt); 
-  ensure_temporal_has_type(temp, T_TTEXT);
->>>>>>> aa94b65d
+  ensure_same_temporal_basetype(temp, T_TEXT);
   Temporal *result = textfunc_ttext_text(temp, PointerGetDatum(txt),
     &datum_textcat, INVERT);
   return result;
@@ -71,13 +66,8 @@
 Temporal *
 textcat_ttext_text(const Temporal *temp, const text *txt)
 {
-<<<<<<< HEAD
   assert(temp); assert(txt);
-  ensure_same_temptype_basetype(temp, T_TEXT);
-=======
-  assert(temp); assert(txt); 
-  ensure_temporal_has_type(temp, T_TTEXT);
->>>>>>> aa94b65d
+  ensure_same_temporal_basetype(temp, T_TEXT);
   Temporal *result = textfunc_ttext_text(temp, PointerGetDatum(txt),
     &datum_textcat, INVERT_NO);
   return result;
@@ -91,15 +81,9 @@
 Temporal *
 textcat_ttext_ttext(const Temporal *temp1, const Temporal *temp2)
 {
-<<<<<<< HEAD
   assert(temp1); assert(temp2);
-  ensure_same_temptype(temp1, temp2);
+  ensure_same_temporal_type(temp1, temp2);
   Temporal *result = textfunc_ttext_ttext(temp1, temp2, &datum_textcat);
-=======
-  assert(ttext1); assert(ttext2); 
-  ensure_same_temporal_type(ttext1, ttext2);
-  Temporal *result = textfunc_ttext_ttext(ttext1, ttext2, &datum_textcat);
->>>>>>> aa94b65d
   return result;
 }
 
@@ -114,11 +98,7 @@
 ttext_upper(const Temporal *temp)
 {
   assert(temp);
-<<<<<<< HEAD
-  ensure_same_temptype_basetype(temp, T_TEXT);
-=======
-  ensure_temporal_has_type(temp, T_TTEXT);
->>>>>>> aa94b65d
+  ensure_same_temporal_basetype(temp, T_TEXT);
   Temporal *result = textfunc_ttext(temp, &datum_upper);
   return result;
 }
@@ -132,11 +112,7 @@
 ttext_lower(const Temporal *temp)
 {
   assert(temp);
-<<<<<<< HEAD
-  ensure_same_temptype_basetype(temp, T_TEXT);
-=======
-  ensure_temporal_has_type(temp, T_TTEXT);
->>>>>>> aa94b65d
+  ensure_same_temporal_basetype(temp, T_TEXT);
   Temporal *result = textfunc_ttext(temp, &datum_lower);
   return result;
 }
