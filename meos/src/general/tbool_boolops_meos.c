/*****************************************************************************
 *
 * This MobilityDB code is provided under The PostgreSQL License.
 * Copyright (c) 2016-2023, Université libre de Bruxelles and MobilityDB
 * contributors
 *
 * MobilityDB includes portions of PostGIS version 3 source code released
 * under the GNU General Public License (GPLv2 or later).
 * Copyright (c) 2001-2023, PostGIS contributors
 *
 * Permission to use, copy, modify, and distribute this software and its
 * documentation for any purpose, without fee, and without a written
 * agreement is hereby granted, provided that the above copyright notice and
 * this paragraph and the following two paragraphs appear in all copies.
 *
 * IN NO EVENT SHALL UNIVERSITE LIBRE DE BRUXELLES BE LIABLE TO ANY PARTY FOR
 * DIRECT, INDIRECT, SPECIAL, INCIDENTAL, OR CONSEQUENTIAL DAMAGES, INCLUDING
 * LOST PROFITS, ARISING OUT OF THE USE OF THIS SOFTWARE AND ITS DOCUMENTATION,
 * EVEN IF UNIVERSITE LIBRE DE BRUXELLES HAS BEEN ADVISED OF THE POSSIBILITY
 * OF SUCH DAMAGE.
 *
 * UNIVERSITE LIBRE DE BRUXELLES SPECIFICALLY DISCLAIMS ANY WARRANTIES,
 * INCLUDING, BUT NOT LIMITED TO, THE IMPLIED WARRANTIES OF MERCHANTABILITY
 * AND FITNESS FOR A PARTICULAR PURPOSE. THE SOFTWARE PROVIDED HEREUNDER IS ON
 * AN "AS IS" BASIS, AND UNIVERSITE LIBRE DE BRUXELLES HAS NO OBLIGATIONS TO
 * PROVIDE MAINTENANCE, SUPPORT, UPDATES, ENHANCEMENTS, OR MODIFICATIONS.
 *
 *****************************************************************************/

/**
 * @file
 * @brief Temporal Boolean operators: and, or, not.
 */

#include "general/tbool_boolops.h"

/* C */
#include <assert.h>
/* MEOS */
#include "general/temporaltypes.h"

/*****************************************************************************
 * Temporal and
 *****************************************************************************/

/**
 * @ingroup libmeos_temporal_bool
 * @brief Return the boolean and of a boolean and a temporal boolean
 * @sqlop @p &
 */
Temporal *
tand_bool_tbool(bool b, const Temporal *temp)
{
  assert(temp);
<<<<<<< HEAD
  ensure_same_temptype_basetype(temp, T_BOOL);
=======
  ensure_temporal_has_type(temp, T_BOOL);
>>>>>>> aa94b65d
  return boolop_tbool_bool(temp, b, &datum_and, INVERT);
}

/**
 * @ingroup libmeos_temporal_bool
 * @brief Return the boolean and of a temporal boolean and a boolean
 * @sqlop @p &
 */
Temporal *
tand_tbool_bool(const Temporal *temp, bool b)
{
  assert(temp);
<<<<<<< HEAD
  ensure_same_temptype_basetype(temp, T_BOOL);
=======
  ensure_temporal_has_type(temp, T_BOOL);
>>>>>>> aa94b65d
  return boolop_tbool_bool(temp, b, &datum_and, INVERT_NO);
}

/**
 * @ingroup libmeos_temporal_bool
 * @brief Return the boolean and of the temporal booleans
 * @sqlop @p &
 */
Temporal *
tand_tbool_tbool(const Temporal *temp1, const Temporal *temp2)
{
<<<<<<< HEAD
  assert(temp1); assert(temp2);
  ensure_same_temptype(temp1, temp2);
=======
  ensure_same_temporal_type(temp1, temp2);
>>>>>>> aa94b65d
  return boolop_tbool_tbool(temp1, temp2, &datum_and);
}

/*****************************************************************************
 * Temporal or
 *****************************************************************************/

/**
 * @ingroup libmeos_temporal_bool
 * @brief Return the boolean or of a boolean and a temporal boolean
 * @sqlop @p |
 */
Temporal *
tor_bool_tbool(bool b, const Temporal *temp)
{
  assert(temp);
<<<<<<< HEAD
  ensure_same_temptype_basetype(temp, T_BOOL);
=======
  ensure_temporal_has_type(temp, T_BOOL);
>>>>>>> aa94b65d
  return boolop_tbool_bool(temp, b, &datum_or, INVERT);
}

/**
 * @ingroup libmeos_temporal_bool
 * @brief Return the boolean or of a temporal boolean and a boolean
 * @sqlop @p |
 */
Temporal *
tor_tbool_bool(const Temporal *temp, bool b)
{
  assert(temp);
<<<<<<< HEAD
  ensure_same_temptype_basetype(temp, T_BOOL);
=======
  ensure_temporal_has_type(temp, T_BOOL);
>>>>>>> aa94b65d
  return boolop_tbool_bool(temp, b, &datum_or, INVERT_NO);
}

/**
 * @ingroup libmeos_temporal_bool
 * @brief Return the boolean or of the temporal booleans
 * @sqlop @p |
 */
Temporal *
tor_tbool_tbool(const Temporal *temp1, const Temporal *temp2)
{
  assert(temp1); assert(temp2);
<<<<<<< HEAD
  ensure_same_temptype(temp1, temp2);
=======
  ensure_same_temporal_type(temp1, temp2);
>>>>>>> aa94b65d
  return boolop_tbool_tbool(temp1, temp2, &datum_or);
}

/*****************************************************************************/
<|MERGE_RESOLUTION|>--- conflicted
+++ resolved
@@ -52,11 +52,7 @@
 tand_bool_tbool(bool b, const Temporal *temp)
 {
   assert(temp);
-<<<<<<< HEAD
-  ensure_same_temptype_basetype(temp, T_BOOL);
-=======
-  ensure_temporal_has_type(temp, T_BOOL);
->>>>>>> aa94b65d
+  ensure_same_temporal_basetype(temp, T_BOOL);
   return boolop_tbool_bool(temp, b, &datum_and, INVERT);
 }
 
@@ -69,11 +65,7 @@
 tand_tbool_bool(const Temporal *temp, bool b)
 {
   assert(temp);
-<<<<<<< HEAD
-  ensure_same_temptype_basetype(temp, T_BOOL);
-=======
-  ensure_temporal_has_type(temp, T_BOOL);
->>>>>>> aa94b65d
+  ensure_same_temporal_basetype(temp, T_BOOL);
   return boolop_tbool_bool(temp, b, &datum_and, INVERT_NO);
 }
 
@@ -85,12 +77,8 @@
 Temporal *
 tand_tbool_tbool(const Temporal *temp1, const Temporal *temp2)
 {
-<<<<<<< HEAD
   assert(temp1); assert(temp2);
-  ensure_same_temptype(temp1, temp2);
-=======
   ensure_same_temporal_type(temp1, temp2);
->>>>>>> aa94b65d
   return boolop_tbool_tbool(temp1, temp2, &datum_and);
 }
 
@@ -107,11 +95,7 @@
 tor_bool_tbool(bool b, const Temporal *temp)
 {
   assert(temp);
-<<<<<<< HEAD
-  ensure_same_temptype_basetype(temp, T_BOOL);
-=======
-  ensure_temporal_has_type(temp, T_BOOL);
->>>>>>> aa94b65d
+  ensure_same_temporal_basetype(temp, T_BOOL);
   return boolop_tbool_bool(temp, b, &datum_or, INVERT);
 }
 
@@ -124,11 +108,7 @@
 tor_tbool_bool(const Temporal *temp, bool b)
 {
   assert(temp);
-<<<<<<< HEAD
-  ensure_same_temptype_basetype(temp, T_BOOL);
-=======
-  ensure_temporal_has_type(temp, T_BOOL);
->>>>>>> aa94b65d
+  ensure_same_temporal_basetype(temp, T_BOOL);
   return boolop_tbool_bool(temp, b, &datum_or, INVERT_NO);
 }
 
@@ -141,11 +121,7 @@
 tor_tbool_tbool(const Temporal *temp1, const Temporal *temp2)
 {
   assert(temp1); assert(temp2);
-<<<<<<< HEAD
-  ensure_same_temptype(temp1, temp2);
-=======
   ensure_same_temporal_type(temp1, temp2);
->>>>>>> aa94b65d
   return boolop_tbool_tbool(temp1, temp2, &datum_or);
 }
 
