--- conflicted
+++ resolved
@@ -1302,7 +1302,6 @@
   59
 (1 row)
 
-<<<<<<< HEAD
 SELECT COUNT(shift(temp, i)) FROM tbl_tbool, tbl_interval;
  count 
 -------
@@ -1327,8 +1326,6 @@
   9504
 (1 row)
 
-=======
->>>>>>> 88fa8af5
 SELECT COUNT(*) FROM tbl_tbool WHERE temp ?= startValue(temp);
  count 
 -------
