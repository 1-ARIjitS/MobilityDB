----------------------------------------------------------------------
-- Work Week Data Generator
----------------------------------------------------------------------
-- This file is part of MobilityDB.
--  Copyright (C) 2020, Universite Libre de Bruxelles.
--
-- The functions defined in this file use MobilityDB to generate data
-- similar to the data used in the BerlinMOD benchmark as defined in
-- http://dna.fernuni-hagen.de/secondo/BerlinMOD/BerlinMOD-FinalReview-2008-06-18.pdf
--
-- You can change parameters in the various functions of this file.
-- Usually, changing the master parameter 'SCALEFACTOR' should do it.
-- But you also might be interested in changing parameters for the
-- random number generator, experiment with non-standard scaling
-- patterns or modify the sampling of positions.
--
-- The database must contain the following input relations:
--
-- Edges and Nodes are the tables defining the road network graph.
-- 		These tables are typically obtained by osm2pgrouting from OSM data.
--		The minimum number of attributes these tables should contain
--		are as follows:
-- Edges(id bigint, tag_id int, length_m float, source bigint, target bigint,
--		cost_s float, reverse_cost_s float, maxspeed_forward float,
--		maxspeed_backward float, priority float, geom geometry(Linestring))
-- Nodes(id bigint, geom geometry(Point))
-- where the OSM tag 'highway' defines several of the other attributes as follows:
-- 		'motorway': tag_id=101, priority=1.0, maxspeed=120, berlinmodcategory='freeway'
-- 		'motorway_link': tag_id=102, priority=1.0, maxspeed=120, berlinmodcategory='freeway'
-- 		'motorway_junction': tag_id=103, priority=1.0, maxspeed=120, berlinmodcategory='freeway'
-- 		'trunk': tag_id=104, priority=1.05, maxspeed=120, berlinmodcategory='freeway'
-- 		'trunk_link': tag_id=105, priority=1.05, maxspeed=120, berlinmodcategory='freeway'
-- 		'primary': tag_id=106, priority=1.15, maxspeed=90, berlinmodcategory='mainstreet'
-- 		'primary_link': tag_id=107, priority=1.15, maxspeed=90, berlinmodcategory='mainstreet'
-- 		'secondary': tag_id=108, priority=1.5, maxspeed=70,  berlinmodcategory='mainstreet'
-- 		'secondary_link': tag_id=109, priority=1.5, maxspeed=70,  berlinmodcategory='mainstreet'
-- 		'tertiary': tag_id=110, priority=1.75, maxspeed=70, berlinmodcategory='mainstreet'
-- 		'tertiary_link': tag_id=111, priority=1.75, maxspeed=70, berlinmodcategory='mainstreet'
-- 		'residential': tag_id=112, priority=2.5, maxspeed=50, berlinmodcategory='sidestreet'
-- 		'living_street': tag_id=113, priority=3, maxspeed=30, berlinmodcategory='sidestreet'
-- 		'unclassified': tag_id=117, priority=3, maxspeed=30, berlinmodcategory='sidestreet'
-- 		'road': tag_id=100, priority=5, maxspeed=50, berlinmodcategory='sidestreet'
-- It is supposed that the Edges table and Nodes table defined a connected
-- graph, that is there is a path between every pair of nodes in the graph.
-- IF THIS CONDITION IS NOT SATISFIED THE GENERATION WILL FAIL. Indeed, in
-- that case pgrouting will return a NULL value when looking for a path
-- between two nodes.
--
-- HomeRegions(regionId int, priority int, weight int, prob float,
-- 		cumProb float, geom geometry)
-- WorkRegions(regionId int, priority int, weight int, prob float,
-- 		cumProb float, geom geometry)
-- where
--    priority indicates the region selection priority
--    weight is the relative weight to choose from the given region
--    geom is a (Multi)Polygon describing the region's area
--
-- The generated data is saved into the database in which the
-- functions are executed using the following tables
-- 		Licences(vehicId integer, licence text, type text, model text)
-- 		Vehicle(vehicleId integer, homeNode bigint, workNode bigint, noNeighbours int);
--		Neighbourhood(id bigint, vehicleId int, node bigint)
-- 		Trips(vehicId integer, trip tgeompoint);
-- 		HomeWork(vehicleId int, seq int, node bigint, edge bigint)
-- 		WorkHome(vehicleId int, seq int, node bigint, edge bigint)
-- 		QueryPoints(id int, geom geometry)
-- 		QueryRegions(id int, geom geometry)
-- 		QueryInstants(id int, instant timestamptz)
-- 		QueryPeriods(id int, period)
--
----------------------------------------------------------------------

----------------------------------------------------------------------
-- Functions generating random numbers according to various
-- probability distributions. Inspired from
-- https://stackoverflow.com/questions/9431914/gaussian-random-distribution-in-postgresql
-- https://bugfactory.io/blog/generating-random-numbers-according-to-a-continuous-probability-distribution-with-postgresql/
----------------------------------------------------------------------

-- Random integer in a range with uniform distribution

CREATE OR REPLACE FUNCTION random_int(low int, high int)
	RETURNS int AS $$
BEGIN
	RETURN floor(random() * (high-low+1) + low);
END;
$$ LANGUAGE 'plpgsql' STRICT;

/*
select random_int(1,7), count(*)
from generate_series(1, 1e3)
group by 1
order by 1
*/

-- Random integer with binomial distribution

CREATE OR REPLACE FUNCTION random_binomial(n int, p float)
RETURNS int AS $$
DECLARE
	-- Loop variable
	i int = 1;
	-- Result of the function
	result float = 0;
BEGIN
	IF n <= 0 OR p <= 0.0 OR p >= 1.0 THEN
		RETURN NULL;
	END IF;
  LOOP
		IF random() < p THEN
			result = result + 1;
		END IF;
		i = i + 1;
		EXIT WHEN i >= n;
  END LOOP;
  RETURN result;
END;
$$ LANGUAGE 'plpgsql' STRICT;

/*
with data as (
  select random_binomial(100,0.5) AS r from generate_series(1,1e5) t
)
select min(r), max(r), avg(r)
from data;
-- Successfully run. Total query runtime: 40 secs 876 msec.
*/


-- Random float with exponential distribution

CREATE OR REPLACE FUNCTION random_exp(lambda float DEFAULT 1.0)
RETURNS float AS $$
DECLARE
	-- Random value
	r float;
BEGIN
	IF lambda = 0.0 THEN
		RETURN NULL;
	END IF;
	LOOP
		r = random();
		EXIT WHEN r <> 0.0;
  END LOOP;
  RETURN -1 * ln(r) * lambda;
END;
$$ LANGUAGE 'plpgsql' STRICT;

/*
with data as (
  select random_exp(1) AS r from generate_series(1,1e5) t
)
select min(r), max(r), avg(r)
from data;
-- Successfully run. Total query runtime: 6 min 18 secs.
*/

-- Random float with Gaussian distribution

CREATE OR REPLACE FUNCTION random_gauss(avg float = 0, stddev float = 1)
RETURNS float AS $$
DECLARE
	x1 real; x2 real; w real;
BEGIN
  LOOP
		x1 = 2.0 * random() - 1.0;
		x2 = 2.0 * random() - 1.0;
		w = x1 * x1 + x2 * x2;
		EXIT WHEN w < 1.0;
  END LOOP;
  RETURN avg + x1 * sqrt(-2.0*ln(w)/w) * stddev;
END;
$$ LANGUAGE 'plpgsql' STRICT;

/*
with data as (
  select t, random_gauss(100,15)::integer score from generate_series(1,1000000) t
)
select score, sum(1), repeat('=',sum(1)::integer/500) bar
from data
where score between 60 and 140
group by score
order by 1;
*/

-- Random float with a Gaussian distributed value within [Low, High]

CREATE OR REPLACE FUNCTION BoundedGaussian(low float, high float, avg float = 0, stddev float = 1)
RETURNS float AS $$
DECLARE
	-- Result of the function
	result real;
BEGIN
	result = random_gauss(avg, stddev);
	IF result < low THEN
		RETURN low;
	ELSEIF result > high THEN
		RETURN high;
	ELSE
		RETURN result;
	END IF;
END;
$$ LANGUAGE 'plpgsql' STRICT;

/*
select BoundedGaussian(-0.5, 0.5)
from generate_series(1, 1e2)
order by 1
*/

-------------------------------------------------------------------------

-- Creates a random duration of length [0ms, 2h]
-- using Gaussian distribution

CREATE OR REPLACE FUNCTION createPause()
RETURNS interval AS $$
BEGIN
	RETURN (((BoundedGaussian(-6.0, 6.0, 0.0, 1.4) * 100.0) + 600.0) * 6000.0)::int * interval '1 ms';
END;
$$ LANGUAGE 'plpgsql' STRICT;

/*
with test(t) as (
select CreatePause()
from generate_series(1, 1e5)
order by 1
)
select min(t), max(t) from test
*/

-- Creates a random non-zero duration of length [2ms, N min - 4ms]
-- using a uniform distribution

CREATE OR REPLACE FUNCTION createPauseN(Minutes int)
	RETURNS interval AS $$
BEGIN
	RETURN ( 2 + random_int(1, Minutes * 60000 - 6) ) * interval '1 ms';
END;
$$ LANGUAGE 'plpgsql' STRICT;

/*
with test(t) as (
select CreatePauseN(1)
from generate_series(1, 1e5)
order by 1
)
select min(t), max(t) from test
*/

-- Creates a normally distributed duration within [-Rhours h, +Rhours h]

CREATE OR REPLACE FUNCTION createDurationRhoursNormal(Rhours float)
	RETURNS interval AS $$
DECLARE
	-- Result of the function
	result interval;
BEGIN
	result = ((random_gauss() * Rhours * 1800000) / 86400000) * interval '1 d';
	IF result > (Rhours / 24.0 ) * interval '1 d' THEN
		result = (Rhours / 24.0) * interval '1 d';
	ELSEIF result < (Rhours / -24.0 ) * interval '1 d' THEN
		result = (Rhours / -24.0) * interval '1 d';
	END IF;
	RETURN result;
END
$$ LANGUAGE 'plpgsql' STRICT;

/*
with test(t) as (
select CreateDurationRhoursNormal(12)
from generate_series(1, 1e5)
order by 1
)
select min(t), max(t) from test
*/

-- Return a random vehicle type with the following values
-- 0 = passenger, 1 = bus, 2 = truck

CREATE OR REPLACE FUNCTION random_type()
	RETURNS int AS $$
BEGIN
	IF random() < 0.9 THEN
		RETURN 0;
	ELSEIF random() < 0.5 THEN
		RETURN 1;
	ELSE
		RETURN 2;
	END IF;
END;
$$ LANGUAGE 'plpgsql' STRICT;

/*
 SELECT random_type(), COUNT(*)
 FROM generate_series(1, 100)
 GROUP BY 1
 ORDER BY 1;
 */

-------------------------------------------------------------------------

-- Choose a random home, work, or destination node for the region-based
-- approach

DROP FUNCTION IF EXISTS selectHomeNode;
CREATE FUNCTION selectHomeNode()
RETURNS bigint AS $$
DECLARE
	-- Result of the function
	result bigint;
BEGIN
	WITH RandomRegion AS (
		SELECT regionId
		FROM HomeRegions
		WHERE random() <= cumProb
		ORDER BY cumProb
		LIMIT 1
	)
	SELECT N.id INTO result
	FROM HomeNodes N, RandomRegion R
	WHERE N.regionId = R.regionId
	ORDER BY random()
	LIMIT 1;
	RETURN result;
END;
$$ LANGUAGE 'plpgsql' STRICT;

/*
-- WE DON'T COVER ALL REGIONS EVEN AFTER 1e5 attempts
with temp(node) as (
select selectHomeNode()
from generate_series(1, 1e5)
)
select regionId, count(*)
from temp T, homenodes N
where t.node = id
group by regionId order by regionId;
-- Total query runtime: 3 min 6 secs.
*/

CREATE OR REPLACE FUNCTION selectWorkNode()
RETURNS integer AS $$
DECLARE
	-- Result of the function
	result bigint;
BEGIN
	WITH RandomRegion AS (
		SELECT regionId
		FROM WorkRegions
		WHERE random() <= cumProb
		ORDER BY cumProb
		LIMIT 1
	)
	SELECT N.id INTO result
	FROM WorkNodes N, RandomRegion R
	WHERE N.regionId = R.regionId
	ORDER BY random()
	LIMIT 1;
	RETURN result;
END;
$$ LANGUAGE 'plpgsql' STRICT;

/*
-- WE DON'T COVER ALL REGIONS EVEN AFTER 1e5 attempts
with temp(node) as (
select selectWorkNode()
from generate_series(1, 1e5)
)
select regionId, count(*)
from temp T, homenodes N
where t.node = id
group by regionId order by regionId;
-- Total query runtime: 3 min.
*/

-- Selects a destination node for an additional trip. 80% of the
-- destinations are from the neighbourhood, 20% are from the complete graph

DROP FUNCTION IF EXISTS selectDestNode;
CREATE FUNCTION selectDestNode(vehicId int)
RETURNS integer AS $$
DECLARE
	-- Total number of nodes
	noNodes int;
	-- Number of nodes in the neighbourhood of the home node of the vehicle
	noNeighbours int;
	-- Result of the function
	result bigint;
BEGIN
	IF random() < 0.8 THEN
		SELECT COUNT(*) INTO noNeighbours FROM Neighbourhood
		WHERE vehicleId = vehicId;
		SELECT node INTO result FROM Neighbourhood
		WHERE vehicleId = vehicId LIMIT 1 OFFSET random_int(1, noNeighbours);
	ELSE
		SELECT COUNT(*) INTO noNodes FROM Nodes;
		result = random_int(1, noNodes);
	END IF;
	RETURN result;
END;
$$ LANGUAGE 'plpgsql' STRICT;

/*
SELECT SelectDestNode(150)
FROM generate_series(1, 50)
ORDER BY 1;
*/

----------------------------------------------------------------------

-- Maps an OSM road type as defined in the tag 'highway' to one of
-- the three categories from BerlinMOD: freeway (1), main street (2),
-- side street (3)

DROP FUNCTION IF EXISTS roadCategory;
CREATE OR REPLACE FUNCTION roadCategory(tagId integer)
RETURNS integer AS $$
BEGIN
			RETURN CASE
			-- motorway, motorway_link, motorway_junction, trunk, trunk_link
			WHEN tagId BETWEEN 101 AND 105 THEN 1 -- i.e., "freeway"
			-- primary, primary_link, secondary, secondary_link, tertiary, tertiary_link
			WHEN tagId BETWEEN 106 AND 111 THEN 2 -- i.e., "main street"
			-- residential, living_street, unclassified, road
			ELSE 3 -- i.e., "side street"
			END;
END;
$$ LANGUAGE 'plpgsql' STRICT;

-- Type combining the elements needed to define a path between a start and
-- an end nodes in the graph

DROP TYPE IF EXISTS step CASCADE;
CREATE TYPE step as (linestring geometry, maxspeed float, category int);

-- Extracts using pgrouting a path between a start and an end nodes.
-- A path is composed of an array of steps (see the above type definition).
-- The last argument corresponds to the parameter P_TRIP_DISTANCE.

DROP FUNCTION IF EXISTS createPath;
CREATE OR REPLACE FUNCTION createPath(startNode bigint, endNode bigint,
	mode text)
RETURNS step[] AS $$
DECLARE
	-- Query sent to pgrouting depending on the parameter P_TRIP_DISTANCE
	query_pgr text;
	-- Result of the function
	result step[];
BEGIN
	IF mode = 'Fastest Path' THEN
<<<<<<< HEAD
		query_pgr = 'SELECT id, source, target, cost_s AS cost, reverse_cost_s AS reverse_cost FROM edges';
	ELSE
		query_pgr = 'SELECT id, source, target, length_m AS cost, length_m * sign(reverse_cost_s) AS reverse_cost FROM edges';
=======
		query_pgr = 'SELECT id, source, target, cost_s AS cost, reverse_cost_s as reverse_cost FROM edges';
	ELSE
		query_pgr = 'SELECT id, source, target, length_m AS cost, length_m * sign(reverse_cost_s) as reverse_cost FROM edges';
>>>>>>> f931033f
	END IF;
	WITH Temp1 AS (
		SELECT P.seq, P.edge
		FROM pgr_dijkstra(query_pgr, startNode, endNode, true) P
	),
	Temp2 AS (
		SELECT seq, geom, maxspeed_forward AS maxSpeed,
			roadCategory(tag_id) AS category
		FROM Temp1 T, Edges E
		WHERE edge IS NOT NULL AND E.id = T.edge
	)
	SELECT array_agg((geom, maxSpeed, category)::step ORDER BY seq) INTO result
	FROM Temp2;
	RETURN result;
END;
$$ LANGUAGE 'plpgsql' STRICT;

/*
select createPath(9598, 4010, 'Fastest Path')
*/

-- Creates a trip following a path between a start and an end node starting
-- at a timestamp t. Implements Algorithm 1 in BerlinMOD Technical Report.
-- The last argument corresponds to the parameter P_DISTURB_DATA.

DROP FUNCTION IF EXISTS createTrip;
CREATE OR REPLACE FUNCTION createTrip(steps step[], t timestamptz,
	disturb boolean)
RETURNS tgeompoint AS $$
DECLARE
	-------------------------
	-- CONSTANT PARAMETERS --
	-------------------------
	-- Used for determining whether the speed is almost equal to 0.0
	EPSILON float = 0.00001;

	-- Maximum allowed velocities for sidestreets (VmaxS), mainstreets (VmaxM)
	-- and freeways (VmaxF) [km/h].
	-- ATTENTION: Choose P_DEST_VmaxF such that is is not less than the
	-- total maximum Vmax within the streets relation!
	P_DEST_VmaxS float = 30.0;
	P_DEST_VmaxM float = 50.0;
	P_DEST_VmaxF float = 70.0;

  -- The probability of an event is proportional to (P_EVENT_C)/Vmax.
	-- The probability for an event being a forced stop is given by
	-- 0.0 <= 'P_EVENT_P' <= 1.0 (the balance, 1-P, is meant to trigger
	-- deceleration events). 
	P_EVENT_C float = 1.0;
	P_EVENT_P float = 0.1;

	-- Sampling distance in meters at which an acceleration/deceleration/stop
	-- event may be generated.
	P_EVENT_LENGTH float = 5.0;
	-- Constant speed steps in meters/second, simplification of the accelaration
	P_EVENT_ACC float = 12.0;
	
	-- Probabilities for forced stops at crossings by street type transition
	-- defined by a matrix where lines and columns are ordered by
	-- side road (S), main road (M), freeway (F). The OSM highway types must be
	-- mapped to one of these categories using the function roadCategory
	P_DEST_STOPPROB float[] = '{{0.33, 0.66, 1.00}, {0.33, 0.50, 0.66}, {0.10, 0.33, 0.05}}';
	-- Mean waiting time in seconds for exponential distribution
	P_DEST_EXPMU float = 15;
	-- Parameters for measuring errors (only required for P_DISTURB_DATA = TRUE)
	-- Maximum total deviation from the real position (default = 100.0)
  -- and maximum deviation per step (default = 1.0) both in meters.
	P_GPS_TOTALMAXERR float = 100.0;
	P_GPS_STEPMAXERR float = 1.0;

	---------------
	-- Variables --
	---------------
	-- SRID of the geometries being manipulated
	srid integer;
	-- Number of steps in a path, number of segments in a step
	noSteps integer; noSegs integer;
	-- Loop variables
	i integer; j integer; k integer;
	-- Number of instants generated so far
	l integer = 1;
	-- Categories of the current and next road
	category integer; nextCategory integer;
	-- Current speed and distance of the moving object
	curSpeed float; curDist float;
	-- Time to wait when the speed is almost 0.0
	waitTime float;
	-- Angle between the current and the next segments
	alpha float;
	-- Maximum speed when approaching the crossing between two segments
	-- as determined by their angle
	curveMaxSpeed float;
	-- Used for determining the current position of the moving object
	x float; y float; fraction float;
	-- Disturbance of the coordinates of a point and total accumulated
	-- error in the coordinates of a step. Used when disturbing the position
  -- of an object to simulate GPS errors
	dx float; dy float;
	errx float = 0.0; erry float = 0.0;
	-- Length of a segment and maximum speed of a step
	segLength float; maxSpeed float;
	-- Geometries of the current and next step
	linestring geometry; nextLinestring geometry;
	-- Start and end points of segment of a linestring
  p1 geometry; p2 geometry;
	-- Next point (if any) after p2. May be in the same or in the next linestring
  p3 geometry;
	-- Current position of the moving object
	pos geometry;
	-- Current timestamp of the moving object
	t1 timestamptz;
	-- Instants of the result being constructed
	instants tgeompoint[];
BEGIN
	srid = ST_SRID((steps[1]).linestring);
	p1 = ST_PointN((steps[1]).linestring, 1);
	pos = p1;
	t1 := t;
	curSpeed = 0;
	instants[l] = tgeompointinst(p1, t1);
	-- RAISE NOTICE 'Start -> Speed = %', curSpeed;
	-- RAISE NOTICE '%', AsText(instants[l]);
	l = l + 1;
	noSteps = array_length(steps, 1);
	FOR i IN 1..noSteps LOOP
		-- RAISE NOTICE '*** Edge % ***', i;
		linestring = (steps[i]).linestring;
		maxSpeed = (steps[i]).maxSpeed * 1.0 / 3.6;
		category = (steps[i]).category;
		IF i < noSteps THEN
			nextLinestring = (steps[i + 1]).linestring;
			nextCategory = (steps[i + 1]).category;
		END IF;
		noSegs = ST_NPoints(linestring) - 1;
		FOR j IN 1..noSegs LOOP
			p2 = ST_PointN(linestring, j+1);
			segLength = ST_Distance(p1, p2);
			IF j < noSegs THEN
				p3 = ST_PointN(linestring, j+2);
			ELSE
				IF i < noSteps THEN
					p3 = ST_PointN(nextLinestring, 2);
				END IF;
			END IF;
			k = 1;
			WHILE NOT ST_Equals(pos, p2) LOOP
				-- Randomly choose either deceleration event (p=90%) or stop event (p=10%);
				-- With a probability proportional to 1/vmax: Apply evt;
				IF random() <= 1 / maxSpeed THEN
					IF random() <= 0.9 THEN
						-- Apply deceleration event to the trip
						curSpeed = curSpeed * random_binomial(20, 0.5) / 20.0;
						-- RAISE NOTICE 'Deceleration - > Speed = %', curSpeed;
					ELSE
						-- Apply stop event to the trip
						-- determine waiting duration using exponential distribution:
						curSpeed = 0.0;
					END IF;
				ELSE
					-- Apply acceleration event to the trip
					curSpeed = least(curSpeed + P_EVENT_ACC, maxSpeed);
					-- RAISE NOTICE 'Acceleration -> Speed = %', curSpeed;
				END IF;
				IF j < noSegs OR i < noSteps THEN
					-- Reduce velocity to α/180◦ MAXSPEED where α is the angle between seg and the next segment;
					alpha = degrees(ST_Angle(p1, p2, p3));
					curveMaxSpeed = (1.0 - (mod(abs(alpha - 180.0)::numeric, 180.0)) / 180.0) * maxSpeed;
					curSpeed = LEAST(curSpeed, curveMaxSpeed);
					-- RAISE NOTICE 'Turn approaching -> Angle = %, CurveMaxSpeed = %, Speed = %', alpha, curveMaxSpeed, curSpeed;
				END IF;
				IF curSpeed < EPSILON THEN
					waitTime = random_exp(P_DEST_EXPMU);
					-- RAISE NOTICE 'Stop -> Waiting for % seconds', round(waitTime::numeric, 3);
					t1 = t1 + waitTime * interval '1 sec';
				ELSE
					-- Move pos 5m towards t (or to t if it is closer than 5m)
					fraction = P_EVENT_LENGTH * k / segLength;
					x = ST_X(p1) + (ST_X(p2) - ST_X(p1)) * fraction;
					y = ST_Y(p1) + (ST_Y(p2) - ST_Y(p1)) * fraction;
					IF disturb THEN
						dx = 2 * P_GPS_STEPMAXERR * rand() / 1.0 - P_GPS_STEPMAXERR;
						dy = 2 * P_GPS_STEPMAXERR * rand() / 1.0 - P_GPS_STEPMAXERR;
						errx = errx + dx;
						erry = erry + dy;
						IF errx > P_GPS_TOTALMAXERR THEN
							errx = P_GPS_TOTALMAXERR;
						END IF;
						IF errx < - 1 * P_GPS_TOTALMAXERR THEN
							errx = -1 * P_GPS_TOTALMAXERR;
						END IF;
						IF erry > P_GPS_TOTALMAXERR THEN
							erry = P_GPS_TOTALMAXERR;
						END IF;
						IF erry < -1 * P_GPS_TOTALMAXERR THEN
							erry = -1 * P_GPS_TOTALMAXERR;
						END IF;
						x = x + dx;
						y = y + dy;
					END IF;
					pos = ST_SetSRID(ST_Point(x, y), srid);
					curDist= P_EVENT_LENGTH;
					IF ST_Distance(p1, pos) >= segLength THEN
						curDist= P_EVENT_LENGTH - ( ST_Distance(p1, pos) - segLength);
						pos = p2;
					END IF;
					t1 = t1 + (CurDist / curSpeed) * interval '1 sec';	
					k = k + 1;
				END IF;
				instants[l] = tgeompointinst(pos, t1);
				-- RAISE NOTICE '%', AsText(instants[l]);
				l = l + 1;
			END LOOP;
			p1 = p2;
		END LOOP;
		-- Apply a stop event with a probability depending on the street type of
		-- the current and the next edge
		IF random() <= P_DEST_STOPPROB[category][nextCategory] THEN
			curSpeed = 0;
			waitTime = random_exp(P_DEST_EXPMU);
			-- RAISE NOTICE 'Stop at crossing -> Waiting for % seconds', round(waitTime::numeric, 3);
			t1 = t1 + waitTime * interval '1 sec';
			instants[l] = tgeompointinst(pos, t1);
			l = l + 1;
		END IF;
	END LOOP;
	RETURN tgeompointseq(instants, true, true, true);
END;
$$ LANGUAGE 'plpgsql' STRICT;

/*
SELECT createTrip(createPath(9598, 4010, 'Fastest Path'), '2020-05-10 08:00:00', false)
*/

-- Creates a sequence of leisure trips starting and ending at the home node
-- and composed of 1 to 3 destinations. Implements Algorithm 2 in BerlinMOD
-- Technical Report although each of the component trips is issued as an
-- individual trip while in BerlinMOD all of them are merged together.
-- The last two arguments correspond to the parameters P_TRIP_DISTANCE
-- and P_DISTURB_DATA

DROP FUNCTION IF EXISTS workweek_createAdditionalTrips;
CREATE FUNCTION workweek_createAdditionalTrips(vehicId integer, t timestamptz,
	mode text, disturb boolean)
RETURNS void AS $$
DECLARE
	---------------
	-- Variables --
	---------------
	-- Random number of destinations (between 1 and 3)
	noDest integer;
	-- Destinations including the home node at the start and end of the trip
	dest bigint[5];
	-- Home node
  home bigint;
  -- Loop variables
	i integer; j integer;
	-- Paths between the current node and the next one and between the
	-- final destination and the home node
	path step[]; finalpath step[];
	-- Trip obtained from a path
	trip tgeompoint;
	-- Current timestamp
	t1 timestamptz;
BEGIN
	-- Select a number of destinations between 1 and 3
	IF random() < 0.8 THEN
			noDest  = 1;
	ELSIF random() < 0.5 THEN
			noDest  = 2;
	ELSE
			noDest  = 3;
	END IF;
	RAISE NOTICE 'Number of destinations %', noDest;
	-- Select the destinations
	SELECT homeNode INTO home FROM Vehicle V WHERE V.vehicleId = vehicId;
	dest[1] = home;
	t1 = t;
	RAISE NOTICE 'Home node %', home;
	FOR i in 2..noDest + 2 LOOP
		IF i < noDest + 2 THEN
			dest[i] = selectDestNode(vehicId);
		ELSE
			dest[i] = home;
		END IF;
		SELECT createPath(dest[i - 1], dest[i], mode) INTO path;
		IF path IS NULL THEN
				RAISE EXCEPTION 'There is no path between nodes % and %', dest[i - 1], dest[i];
		END IF;
		IF i < noDest + 2 THEN
		 	RAISE NOTICE '  Destination %: %', i - 1, dest[i];
		ELSE
			RAISE NOTICE '  Home %', dest[i];
		END IF;
		SELECT createTrip(path, t1, disturb) INTO trip;
		IF trip IS NOT NULL THEN
				INSERT INTO Trips VALUES (vehicId, trip);
		END IF;
		-- Add a delay time in [0, 120] min using a bounded Gaussian distribution
		t1 = endTimestamp(trip) + createPause();
	END LOOP;
	RETURN;
END;
$$ LANGUAGE 'plpgsql' STRICT;

/*
SELECT workweek_createAdditionalTrips(1, '2020-05-10 08:00:00', 'Fastest Path', false)
FROM generate_series(1, 3);
*/

-- Create the trips for a vehicle and a day depending on whether it is
-- a week (working) day or a weekend. The last two arguments correspond
-- to the parameters P_TRIP_DISTANCE and P_DISTURB_DATA

DROP FUNCTION IF EXISTS workweek_createDay;
CREATE FUNCTION workweek_createDay(vehicId integer, day Date, mode text, disturb boolean)
RETURNS void AS $$
DECLARE
	---------------
	-- Variables --
	---------------
	-- Monday to Sunday
	weekday text;
	-- Current timestamp
	t1 timestamptz;
	-- Temporal point obtained from a path
	trip tgeompoint;
	-- Home and work nodes
	home bigint; work bigint;
	-- Path betwen start and end nodes
	path step[];
BEGIN
	SELECT to_char(day, 'day') INTO weekday;
	IF weekday = 'Saturday' OR weekday = 'Sunday' THEN
		-- Generate first set of additional trips
		IF random() <= 0.4 THEN
			t1 = Day + time '09:00:00' + CreatePauseN(120);
			RAISE NOTICE 'Weekend first additional trip starting at %', t1;
			PERFORM workweek_createAdditionalTrips(vehicId, t1, mode, disturb);
		END IF;
		-- Generate second set of additional trips
		IF random() <= 0.4 THEN
			t1 = Day + time '17:00:00' + CreatePauseN(120);
			RAISE NOTICE 'Weekend second additional trip starting at %', t1;
			PERFORM workweek_createAdditionalTrips(vehicId, t1, mode, disturb);
		END IF;
	ELSE
		-- Get home and work nodes
		SELECT homeNode, workNode INTO home, work
		FROM Vehicle V WHERE V.vehicleId = vehicId;
		-- Home -> Work
		t1 = Day + time '08:00:00' + CreatePauseN(120);
		RAISE NOTICE 'Trip home -> work starting at %', t1;
		SELECT array_agg(step ORDER BY seq) INTO path FROM HomeWork
		WHERE vehicleId = vehicId AND edge <> -1;
		SELECT createTrip(path, t1, disturb) INTO trip;
		INSERT INTO Trips VALUES (vehicId, trip);
		-- Work -> Home
		t1 = Day + time '16:00:00' + CreatePauseN(120);
		SELECT array_agg(step ORDER BY seq) INTO path FROM WorkHome
		WHERE vehicleId = vehicId AND edge <> -1;
		SELECT createTrip(path, t1, disturb) INTO trip;
		RAISE NOTICE 'Trip work -> home starting at %', t1;
		INSERT INTO Trips VALUES (vehicId, trip);
		-- With probability 0.4 add a set of additional trips
		IF random() <= 0.4 THEN
			t1 = Day + time '20:00:00' + CreatePauseN(90);
			RAISE NOTICE 'Weekday additional trip starting at %', t1;
			PERFORM workweek_createAdditionalTrips(vehicId, t1, mode, disturb);
		END IF;
	END IF;
END;
$$ LANGUAGE 'plpgsql' STRICT;

/*
DROP TABLE IF EXISTS Trips;
CREATE TABLE Trips(vehicId integer, trip tgeompoint);
SELECT workweek_createDay(1, '2020-05-10', 'Fastest Path', false);
SELECT * FROM Trips;
*/

-- Return the unique licence string for a given vehicle identifier
-- where the identifier is in [0,26999]

DROP FUNCTION IF EXISTS workweek_createLicence;
CREATE FUNCTION workweek_createLicence(vehicId int)
	RETURNS text AS $$
BEGIN
	IF vehicId > 0 and vehicId < 1000 THEN
		RETURN text 'B-' || chr(random_int(1, 26) + 65) || chr(random_int(1, 25) + 65)
			|| ' ' || vehicId::text;
	ELSEIF vehicId % 1000 = 0 THEN
		RETURN text 'B-' || chr((vehicId % 1000) + 65) || ' '
			|| (random_int(1, 998) + 1)::text;
	ELSE
		RETURN text 'B-' || chr((vehicId % 1000) + 64) || 'Z '
			|| (vehicId % 1000)::text;
	  END IF;
END;
$$ LANGUAGE 'plpgsql' STRICT;

/*
SELECT workweek_createLicence(random_int(1,100))
FROM generate_series(1, 10);
*/

-- Generate the data for a given number vehicles and days starting at a day.
-- The last two arguments correspond to the parameters P_TRIP_DISTANCE and
-- P_DISTURB_DATA

DROP FUNCTION IF EXISTS workweek_createVehicles;
CREATE FUNCTION workweek_createVehicles(noVehicles integer, noDays integer,
	startDay Date, mode text, disturb boolean)
RETURNS void AS $$
DECLARE
	-------------------------
	-- CONSTANT PARAMETERS --
	-------------------------
	VEHICLETYPES text[] = '{"passenger", "bus", "truck"}';
	NOVEHICLETYPES int = array_length(VEHICLETYPES, 1);
	VEHICLEMODELS text[] = '{"Mercedes-Benz", "Volkswagen", "Maybach",
		"Porsche", "Opel", "BMW", "Audi", "Acabion", "Borgward", "Wartburg",
		"Sachsenring", "Multicar"}';
	NOVEHICLEMODELS int = array_length(VEHICLEMODELS, 1);
	---------------
	-- Variables --
	---------------
	-- Loops over the days for which we generate the data
	day date;
	-- Loop variables
	i integer; j integer;
	-- Attributes of table Licences
	licence text; type text; model text;
BEGIN
	DROP TABLE IF EXISTS Licences;
	CREATE TABLE Licences(vehicId integer, licence text, type text, model text);
	DROP TABLE IF EXISTS Trips;
	CREATE TABLE Trips(vehicId integer, trip tgeompoint);
	FOR i IN 1..noVehicles LOOP
		RAISE NOTICE '*** Vehicle % ***', i;
		licence = workweek_createLicence(i);
		type = VEHICLETYPES[random_int(1, NOVEHICLETYPES)];
		model = VEHICLEMODELS[random_int(1, NOVEHICLEMODELS)];
		INSERT INTO Licences VALUES (i, licence, type, model);
		day = startDay;
		FOR j IN 1..noDays LOOP
			day = day + (j - 1) * interval '1 day';
			PERFORM workweek_createDay(i, day, mode, disturb);
		END LOOP;
	END LOOP;
	RETURN;
END;
$$ LANGUAGE 'plpgsql' STRICT;

/*
SELECT workweek_createVehicles(2, 2, '2020-05-10', 'Fastest Path', false);
*/

-------------------------------------------------------------------------------
-- Main Function
-------------------------------------------------------------------------------

CREATE OR REPLACE FUNCTION workweek_generate()
RETURNS text LANGUAGE plpgsql AS $$
DECLARE

	----------------------------------------------------------------------
	-- Global Scaling Parameter
	----------------------------------------------------------------------

	-- Scale factor
	-- Set value to 1.0 or bigger for a full-scaled benchmark
	SCALEFACTOR float = 0.005;

	----------------------------------------------------------------------
	--  Trip Creation Parameters
	----------------------------------------------------------------------

	-- Method for selecting home and work nodes.
	-- Possible values are 'Network Based' for chosing the nodes with a
  -- uniform distribution among all nodes (default) and 'Region Based'
  -- to use the population and number of enterprises statistics in the
  -- Regions tables
	P_TRIP_MODE text = 'Network Based';

	-- Method for selecting a path between a start and end nodes.
	-- Possible values are 'Fastest Path' (default) and 'Shortest Path'
	P_TRIP_DISTANCE text = 'Fastest Path';

	-- Choose unprecise data generation between:
	-- Possible values are FALSE (no unprecision, default) and TRUE
  -- (disturbed data)
	P_DISTURB_DATA boolean = FALSE;

	-------------------------------------------------------------------------
	--	Secondary Parameters
	-------------------------------------------------------------------------

	-- Seed for the random generator used to ensure deterministic results
	SEED float = 0.5;

	-- By default, the scale factor is distributed between the number of cars
	-- and the number of days, they are observed:
	--   	SCALEFCARS = sqrt(SCALEFACTOR);
	--   	SCALEFDAYS = sqrt(SCALEFACTOR);
	-- Alternatively, you can manually set the scaling factors to arbitrary real values.
	-- Then, they will scale the number of observed vehicles and the observation time
	-- linearly:
	-- 	* For SCALEFCARS = 1.0 you will get 2000 vehicles
	--	* For SCALEFDAYS = 1.0 you will get 28 days of observation
	SCALEFCARS float = sqrt(SCALEFACTOR);
	SCALEFDAYS float = sqrt(SCALEFACTOR);

	-- Day at which the generation starts
	-- Default: Monday 03/01/2000
	P_STARTDAY date  = '2000-01-03';

	-- Number of vehicles to observe
	-- For SCALEFACTOR = 1.0, we have 2,000 vehicles
	P_NUMCARS int = round((2000 * SCALEFCARS)::numeric, 0)::int;

	-- Number of observation days
	-- For SCALEFACTOR = 1.0, we have 28 observation days
	P_NUMDAYS int = round((SCALEFDAYS * 28)::numeric, 0)::int;

	-- Minimum length in milliseconds of a pause, used to distinguish subsequent
  -- trips. Default 5 minutes
	P_MINPAUSE_MS int = 300000;

	-- Velocity below which a vehicle is considered to be static
	-- Default: 0.04166666666666666667 (=1.0 m/24.0 h = 1 m/day)
	P_MINVELOCITY float = 0.04166666666666666667;

	-- Duration in milliseconds between two subsequent GPS-observations
	-- Default: 2 seconds
	P_GPSINTERVAL_MS int = 2000;

	-- Radius in meters defining a node's neigbourhood
	-- Default= 3 km
	P_NEIGHBOURHOOD_RADIUS float = 3000.0;

	-- Size for sample relations
	P_SAMPLESIZE int = 100;

	----------------------------------------------------------------------
	--	Variables
	----------------------------------------------------------------------

	-- Number of nodes in the graph
	noNodes int;
	P_MINPAUSE interval = P_MINPAUSE_MS * interval '1 ms';
	P_GPSINTERVAL interval = P_GPSINTERVAL_MS * interval '1 ms';
	-- Query sent to pgrouting for choosing the path between the two modes
  -- defined by P_TRIP_DISTANCE
	query_pgr text;

BEGIN

	RAISE NOTICE '------------------------------------------------------------------';
	RAISE NOTICE 'Starting the work week data generator with Scale Factor %', SCALEFACTOR;
	RAISE NOTICE '------------------------------------------------------------------';
	RAISE NOTICE 'Parameters: ';
	RAISE NOTICE '------------';

	RAISE NOTICE 'No. of Cars = %, No. of Days = %, Start day = %',
		P_NUMCARS, P_NUMDAYS, P_STARTDAY;
	RAISE NOTICE 'Optimization = %, Disturb data = %',
		P_TRIP_DISTANCE, P_DISTURB_DATA;

	-------------------------------------------------------------------------
	--	Initialize variables
	-------------------------------------------------------------------------

	-- Set the seed so that the random function will return a repeatable
	-- sequence of random numbers that is derived from the seed.
	PERFORM setseed(SEED);

	-- Get the number of nodes
	SELECT COUNT(*) INTO noNodes FROM Nodes;

	-------------------------------------------------------------------------
	--	Creating the base data
	-------------------------------------------------------------------------

	RAISE NOTICE '---------------------';
	RAISE NOTICE 'Creating base data';
	RAISE NOTICE '---------------------';

	-- Create a relation with all vehicles, their home and work node and the
	-- number of neighbourhood nodes.

	RAISE NOTICE 'Creating Vehicle and Neighbourhood tables';
	DROP TABLE IF EXISTS Vehicle;
	CREATE TABLE Vehicle(vehicleId integer, homeNode bigint, workNode bigint, noNeighbours int);

	INSERT INTO Vehicle(vehicleId, homeNode, workNode)
	SELECT id,
		CASE WHEN P_TRIP_MODE = 'Network Based' THEN random_int(1, noNodes) ELSE selectHomeNode() END,
		CASE WHEN P_TRIP_MODE = 'Network Based' THEN random_int(1, noNodes) ELSE selectWorkNode() END
	FROM generate_series(1, P_NUMCARS) id;

	-- Create a relation with the neighbourhoods for all home nodes

	DROP TABLE IF EXISTS Neighbourhood;
	CREATE TABLE Neighbourhood AS
	SELECT ROW_NUMBER() OVER () AS id, V.vehicleId, N2.id AS Node
	FROM Vehicle V, Nodes N1, Nodes N2
	WHERE V.homeNode = N1.id AND ST_DWithin(N1.Geom, N2.geom, P_NEIGHBOURHOOD_RADIUS);

	-- Build indexes to speed up processing
	CREATE UNIQUE INDEX Neighbourhood_Id_Idx ON Neighbourhood USING BTREE(id);
	CREATE INDEX Neighbourhood_Vehicle_Idx ON Neighbourhood USING BTREE(VehicleId);

	UPDATE Vehicle V
	SET noNeighbours = (SELECT COUNT(*) FROM Neighbourhood N WHERE N.vehicleId = V.vehicleId);

	-------------------------------------------------------------------------
	-- Create auxiliary benchmarking data
	-- The number of rows these tables is determined by P_SAMPLESIZE
	-------------------------------------------------------------------------

	-- Random node positions

	RAISE NOTICE 'Creating QueryPoints and QueryRegions tables';

	DROP TABLE IF EXISTS QueryPoints;
	CREATE TABLE QueryPoints AS
	WITH NodeIds AS (
		SELECT id, random_int(1, noNodes)
		FROM generate_series(1, P_SAMPLESIZE) id
	)
	SELECT I.id, N.geom
	FROM Nodes N, NodeIds I
	WHERE N.id = I.id;

	-- Random regions

	DROP TABLE IF EXISTS QueryRegions;
	CREATE TABLE QueryRegions AS
	WITH NodeIds AS (
		SELECT id, random_int(1, noNodes)
		FROM generate_series(1, P_SAMPLESIZE) id
	)
	SELECT I.id, ST_Buffer(N.geom, random_int(1, 997) + 3.0, random_int(0, 25)) AS geom
	FROM Nodes N, NodeIds I
	WHERE N.id = I.id;

	-- Random instants

	RAISE NOTICE 'Creating QueryInstants and QueryPeriods tables';

	DROP TABLE IF EXISTS QueryInstants;
	CREATE TABLE QueryInstants AS
	SELECT id, P_STARTDAY + (random() * P_NUMDAYS) * interval '1 day' AS instant
	FROM generate_series(1, P_SAMPLESIZE) id;

	-- Random periods

	DROP TABLE IF EXISTS QueryPeriods;
	CREATE TABLE QueryPeriods AS
	WITH Instants AS (
		SELECT id, P_STARTDAY + (random() * P_NUMDAYS) * interval '1 day' AS instant
		FROM generate_series(1, P_SAMPLESIZE) id
	)
	SELECT id, Period(instant, instant + abs(random_gauss()) * interval '1 day',
		true, true) AS period
	FROM Instants;

	-------------------------------------------------------------------------
	-- Create two relations containing the paths for home to work and back.
	-- The schema of these tables is as follows
	-- (vehicleId integer, seq integer, node bigint, edge bigint, step step)
	-------------------------------------------------------------------------

	IF P_TRIP_DISTANCE = 'Fastest Path' THEN
		query_pgr = 'SELECT id, source, target, cost_s AS cost FROM edges';
	ELSE
		query_pgr = 'SELECT id, source, target, length_m AS cost FROM edges';
	END IF;

	RAISE NOTICE 'Creating HomeWork table';

	DROP TABLE IF EXISTS HomeWork;
	CREATE TABLE HomeWork AS
	SELECT V.vehicleId, P.seq, P.node, P.edge
	FROM Vehicle V, pgr_dijkstra(
		query_pgr, V.homeNode, V.workNode, directed := true) P;

	-- Add information about the edge needed to generate the trips
	ALTER TABLE HomeWork ADD COLUMN step step;
	UPDATE HomeWork SET step =
		(SELECT (geom, maxspeed_forward, roadCategory(tag_id))::step
		 FROM Edges E WHERE E.id = edge);

	-- Build index to speed up processing
	CREATE INDEX HomeWork_edge_idx ON HomeWork USING BTREE(edge);

	RAISE NOTICE 'Creating WorkHome table';

	DROP TABLE IF EXISTS WorkHome;
	CREATE TABLE WorkHome AS
	SELECT V.vehicleId, P.seq, P.node, P.edge
	FROM Vehicle V, pgr_dijkstra(
		query_pgr, V.workNode, V.homeNode, directed := true) P;

	-- Add information about the edge needed to generate the trips
	ALTER TABLE WorkHome ADD COLUMN step step;
	UPDATE WorkHome SET step =
		(SELECT (geom, maxspeed_forward, roadCategory(tag_id))::step
		 FROM Edges E WHERE E.id = edge);

	-- Build index to speed up processing
	CREATE INDEX WorkHome_edge_idx ON WorkHome USING BTREE(edge);

	-------------------------------------------------------------------------
	-- Perform the generation
	-------------------------------------------------------------------------

	RAISE NOTICE '-----------------------------';
	RAISE NOTICE 'Starting trip generation';
	RAISE NOTICE '-----------------------------';

	PERFORM workweek_createVehicles(P_NUMCARS, P_NUMDAYS, P_STARTDAY, P_TRIP_DISTANCE,
	P_DISTURB_DATA);

	-------------------------------------------------------------------------------------------------

	return 'THE END';
END; $$;

/*
select workweek_generate();
select workweek_createVehicles(141, 2, '2000-01-03', 'Fastest Path', false);
*/

----------------------------------------------------------------------
-- THE END
----------------------------------------------------------------------<|MERGE_RESOLUTION|>--- conflicted
+++ resolved
@@ -449,15 +449,9 @@
 	result step[];
 BEGIN
 	IF mode = 'Fastest Path' THEN
-<<<<<<< HEAD
-		query_pgr = 'SELECT id, source, target, cost_s AS cost, reverse_cost_s AS reverse_cost FROM edges';
-	ELSE
-		query_pgr = 'SELECT id, source, target, length_m AS cost, length_m * sign(reverse_cost_s) AS reverse_cost FROM edges';
-=======
 		query_pgr = 'SELECT id, source, target, cost_s AS cost, reverse_cost_s as reverse_cost FROM edges';
 	ELSE
 		query_pgr = 'SELECT id, source, target, length_m AS cost, length_m * sign(reverse_cost_s) as reverse_cost FROM edges';
->>>>>>> f931033f
 	END IF;
 	WITH Temp1 AS (
 		SELECT P.seq, P.edge
